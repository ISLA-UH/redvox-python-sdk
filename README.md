### RedVox Python SDK

This repository contains code for reading and working with the RedVox API 900 and API 1000 (M) data formats.

* [Examples](https://redvoxinc.github.io/redvox-sdk/examples/api_m/)
* [API Documentation](https://redvoxinc.github.io/redvox-sdk/v3.0.0a15/api_docs/redvox/index.html)

## Changelog

<<<<<<< HEAD
### 3.0.0a21 (2020-11)

* Add setters for all sub-messages
* Extend start and end queries for reading data by slight amount

### 3.0.0a20 (2020-11-16)

* Add support for downloading API M data from cloud servers
* Optimize data download using a custom work-stealing process pool
* Standardize CLI
=======
### 3.0.0a21 (2020-11-30)

* fixed a bug when creating stations using set locations
>>>>>>> 4bb3ea97

### 3.0.0a19 (2020-11-10)

* Fixed bug with recalculating metadata of stations

### 3.0.0a18 (2020-11-09)

* STATION_HEALTH as sensor type to consolidate battery health, power state, internal temperature, network health, available disk space and RAM, and cell service status into one sensor with the same sample rate and source (station_metrics)
* Time sync data has been added to the station object

### 3.0.0a17 (2020-11-04)

* Image sensors properly load into data windows
* Updated LocationSensors to use best_locations in API M location sensors

### 3.0.0a16 (2020-10-27)

* LocationData added; stores location data of a Station for later use
* DataWindow will compute the most relevant locations into LocationData
* Added sample interval standard deviation to SensorData
* Resolved discrepancies between metadata values and data being read

### 3.0.0a15 (2020-10-20)

* Add ability to post process derived movement events

### 3.0.0a14 (2020-10-06)

* Add ability to query API M metadata from the Cloud HTTP API
* Add methods and classes for working with derived movement results

### 3.0.0a13 (2020-10-01)

* DataWindow will properly bound the data within the start and end times
* DataWindow will fill gaps in data based on the existing data's sample interval
* DataWindow will keep previous locations if none exist between start and end times
* Sensors will properly preserve the mean sample interval as new data is added
* Added function to get time sync exchanges from API M packet

### 3.0.0a12 (2020-09-29)

* Add methods for lazily streaming data from the file system.

### 3.0.0a11 (2020-09-29)

* Add gallery command to CLI for viewing API M image data

### 3.0.0a10 (2020-09-24)

* Data reading functions include location provider value
* Data reading functions include the 2 nearest points if truncation removes all data

### 3.0.0a9 (2020-09-23)

* Data reading functions properly set station's best latency and offset
* Updated DataWindow default values for gap duration to 0.5 seconds and padding to 120 seconds
* Added getters and setters for num samples per window in app settings

### 3.0.0a8 (2020-09-22)

* Improvements to DataWindow, SensorData, and Station classes

### 3.0.0a7 (2020-09-22)

* Added DataWindow class; a station agnostic way of getting exactly the time window of data requested
* Updated SensorData functions to return numpy arrays
* Updated SensorData function names to better match what is being returned
* Added functionality to return user-specified location values from api900 location sensors

### 3.0.0a6 (2020-09-18)

* Improvements to raw_io. Include new summaries in ReadResult.
* Fix bug where querying with just the short ID was not working correctly
* Fix bug ensuring read packets are ordered

### 3.0.0a2 (2020-09-17)

* First alpha release supporting API M

### 2.9.12 (2020-07-17)

* Add support for 16 kHz audio streams

### 2.9.11 (2020-07-07)

* Fix bug where reading data that spanned across several days would leave out data towards end of time window

### 2.9.10 (2020-06-25)

* Authentication responses not return a copy of the claims for convenience

### 2.9.9 (2020-06-25)

* Update dependencies
* Encapsulate HTTP logic for HTTP Cloud Client
* Add tests for Cloud Client
* Add configurable timeout
* Add custom errors and better error handling
* Fix bug where connection would not be closed on authentication error

### 2.9.8 (2020-06-24)

* Large metadata requests are now chunked by the client.
* Change refresh token interval from 1 minute to 10 minutes
* Re-use HTTP client with keep-alive for more efficient HTTP requests
* Add chunked response for timing metadata request

### 2.9.5 (2020-06-23)

* Make Cloud API refresh token interval configurable.
* Allow Cloud API client to be used within "with" blocks for automatic closing of resources

### 2.9.2 (2020-06-11)

* Update dependencies (now dataclasses will only be pulled in on Python 3.6)

### 2.9.1 (2020-06-05)

* Fix bug where timing metadata was not converted into its associated data class.

### 2.9.0 (2020-06-05)

* Add full fledged cloud based API client. This client seamlessly manages authentication tokens behind the scenes.
* Update CLI data request methods to make use of new cloud based client.

### 2.8.7 (2020-06-03)

* Integrate ability to access extracted metadata from RedVox packets utilizing the cloud data API.

### 2.8.6 (2020-05-12)

* Add small HTTP interface to upcoming RedVox cloud API
* Added new sub-command to CLI `data_req_report` which takes a report ID and will download the report data for authenticated users

### 2.8.5 (2020-05-11)

* The auth_token CLI field for the data_req CLI command has been renamed to `secret_auth` to better reflect the fact that it is a shared secrete.  
* CLI for data req now makes the shared secret auth key optional dependent on the settings of the remote server. 

### 2.8.4 (2020-05-07)

* Add `--protocol` option to redvox-cli when making data request. This allows the data client to optionally connect over HTTP (mainly only useful for local testing)

### 2.8.3 (2020-05-06)

* Add `mach_time_zero` to TimeSyncData class
* Add `best_tri_msg_indices` to TimeSyncData class to identify which tri-message exchange indicated the best latency and offset
* Add validation checks to ensure that there is no change in sample rate or `mach_time_zero` in the analyzed packets
* Add check for change in `mach_time_zero` when identifying gaps

### 2.8.2 (2020-04-27)

* Add workaround for accessing `mach_time_zero` in incorrectly constructed Android packets

### 2.8.1 (2020-04-02)

* TriMessageStats will now append empty arrays in a tuple to tri_message_coeffs when the time sync sensor is empty or doesn't exist.
* Functions compute_barometric_height and compute _barometric_height_array take additional optional arguments: surface temperature in K, molar mass of air in kg/mol, acceleration of gravity in m/s2 and the universal gas constant in (kg * m2)/(K * mol * s2)

### 2.8.0 (2020-03-31)

* Added a migration module that allows users to slowly begin migrating API 900 data towards API 1000. A flag can be set either through the API or by setting an environment variable `ENABLE_MIGRATIONS="1"`. When enabled, all getters for numeric types will return floating point values (the only numeric type in API 1000).

### 2.7.9 (2020-03-25)

* Added properties: server_acquisition_times, packet_duration and mach_time_zero to `redvox/api900/timesync/api900_timesync.py` to assist with analyzing time sync data

### 2.7.8 (2020-03-23)

* Added a property: tri_message_coeffs to `redvox/api900/timesync/api900_timesync.py` to allow access to the tri-message coefficients
* Allowed access to the function evaluate_latencies_and_offsets in `redvox/api900/timesync/api900_timesync.py`

### 2.7.7 (2020-03-19)

* Added unit tests for `redvox/common/stats_helper.py`
* The functions mean_of_means, variance_of_means and mean_of_variance in `redvox/common/stats_helper.py` will not fail when sum(counts) is 0.

### 2.7.6 (2020-03-19)

* Added validation function that removes duplicated timestamps to `redvox/api900/timesync/tri_message_stats.py`
* Added get_latency_mean, get_latency_std_dev, get_offset_mean and get_offset_std_dev functions to `redvox/api900/timesync/api900_timesync.py`
* Updated unit tests

### 2.7.5 (2020-03-13)

* Expose new package `redvox/api900/qa`
* Expose new gap detection module `redvox/api900/qa/gap_detection.py`
* Provide a public identify_time_gaps method

### 2.7.1 (2020-03-03)

* Add and define useful constants to `redvox/common/constants.py`
* Add cross-correlation functions to `redvox/common/cross_stats.py`
* Add date time utilities to `redvox/common/date_time_utils.py`
* Add rdvxz file statistics functions to `redvox/common/file_statistics.py`
* Add statistical helper functions to `redvox/common/stats_helper.py`
* Add new time synchronization package at `redvox/api900/timesync`
* Add a location analyzer to `redvox/api900/location_analyzer.py`
* Updated unit tests and documentation
* Updated dependencies to latest versions
* Added additional code QA (pylint, mypy, coverage)

### 2.6.1 (2020-01-28)

* Update bulk data download client to utilize a RedVox provided authentication token

### 2.6.0 (2019-12-11)

* Update the redvox-cli
    * The CLI is now installed when this SDK is installed and available to the user as ```redvox-cli```
    * Added improved logging and error handling
    * Added ability to download bulk RedVox data sets

### 2.5.1 (2019-10-23)

* Add top level setter for mach_time_zero
    * WrappedRedvoxPacket.set_mach_time_zero(self, mach_time_zero: int) -> 'WrappedRedvoxPacket'

### 2.5.0 (2019-10-17)

* Add top level getters and setters for accessing time synchronization metrics stored in RedVox Packet metadata.
    * WrappedRedvoxPacket.best_latency(self) -> typing.Optional[float]
    * WrappedRedvoxPacket.set_best_latency(self, best_latency: float) -> 'WrappedRedvoxPacket'
    * WrappedRedvoxPacket.best_offset(self) -> typing.Optional[float]
    * WrappedRedvoxPacket.set_best_offset(self, best_offset: float) -> 'WrappedRedvoxPacket'
    * WrappedRedvoxPacket.is_synch_corrected(self) -> bool
    * WrappedRedvoxPacket.set_is_synch_corrected(self, is_synch_corrected: bool) -> 'WrappedRedvoxPacket'
* Add shortcut for adding metadata to a RedVox Packet (previously the entire metadata needed to be set at a time)
    * WrappedRedvoxPacket.add_metadata(self, key: str, value: str) -> 'WrappedRedvoxPacket'

### 2.4.0 (2019-10-8)

* Add mach_time_zero accessor to WrappedRedvoxPackets.
    * WrappedRedvoxPacket.mach_time_zero(self) -> typing.Optional[int]

### 2.3.0 (2019-9-25)

* concat._identify_gaps now only checks for dropped data from sensors. It checks for timing continuity by ensuring that the gap between packets is no larger than a configurable amount for a given sample rate.
* concat._identify_sensor_changes was added to identify sensor changes such as change in sample rate, change in sensor name, change in data type, or missing sensor data

### 2.2.1 (2019-5-14)

* Added stat utils tests and updated function
* Edited documentation typos; 2.2.0 documentation still valid for 2.2.1

### 2.2.0 (2019-4-26)

* Add sensor timing correction
* Update documentation
* Fix more cyclic dependency issues

#### 2.1.1 (2019-4-24)

* Start and end timestamps are now optional when reading .rdvxz files from a range. For timestamps that are not supplied, the timestamps are parsed from the data file names to find the earliest and latest timestamp.
* Fixed a bug that created a cyclic dependency between the reader and concat modules. 

### 2.0.0 (2019-4-12)

* Add ability concatenate multiple .rdvxz files together [(docs)](https://bitbucket.org/redvoxhi/redvox-api900-python-reader/src/master/docs/v2.0.0/redvox-api900-docs.md#markdown-header-concatenating-wrappedredvoxpackets)
* Add ability to identify gaps in continuous data when concatenating multiple files
* Read a range of .rdvxz files from a directory with a given time window and optional redvox ids to filter against [(docs)](https://bitbucket.org/redvoxhi/redvox-api900-python-reader/src/master/docs/v2.0.0/redvox-api900-docs.md#markdown-header-loading-redvox-api-900-files-from-a-range)
* Read a range of .rdvxz files from a structured directory with a given time window and optional redvox ids to filter against
* Deprecated several public API methods for setting and accessing sensor fields
* Add objects for summarizing RedVox data ranges [(docs)](https://bitbucket.org/redvoxhi/redvox-api900-python-reader/src/master/docs/v2.0.0/redvox-api900-docs.md#markdown-header-summarizing-wrappedredvoxpackets)
* Add ability to plot summary RedVox data ranges
* Refactor reader.py into several modules
* Update dependency versions

### 1.5.0 (2019-3-20)

* Add setters for all fields
* Add the ability to easily create sensor channels and RedVox packets
* Add CLI that
  * Converts .rdvxz files to .json files
  * Displays the contents of .rdvxz files
* Add ability to compare files and sensor channels
* Update documentation and API documentation
* Add more examples

### 1.4.1 (2019-2-15)

* Update required libraries
* Add ability to get original compressed buffer from WrappedRedvoxPacket
* Add utility functions for LZ4 compression

### v1.4.0 (2018-12-5)

* Added support for serializing to/from JSON
* Fixed bug where has_time_synchronization_channel() would return true even if the payload was empty<|MERGE_RESOLUTION|>--- conflicted
+++ resolved
@@ -7,7 +7,6 @@
 
 ## Changelog
 
-<<<<<<< HEAD
 ### 3.0.0a21 (2020-11)
 
 * Add setters for all sub-messages
@@ -18,11 +17,10 @@
 * Add support for downloading API M data from cloud servers
 * Optimize data download using a custom work-stealing process pool
 * Standardize CLI
-=======
+
 ### 3.0.0a21 (2020-11-30)
 
 * fixed a bug when creating stations using set locations
->>>>>>> 4bb3ea97
 
 ### 3.0.0a19 (2020-11-10)
 
