## Changelog

<<<<<<< HEAD
### 3.0.7rc1 (2021-8-4)

* Added missing/incorrect values when creating stations using parquet files.
* Updated version number and changelog to represent correct dates and version numbers.

### 3.0.7rc0 (2021-8-3)

* Testing pyarrow functionality for Sensors and Stations
* Save parquets of data from Redvox files instead of loading everything at once
=======
### 3.0.8 (2021-8-11)

* Fix inconsistent storing of enum data from station metrics
>>>>>>> 564b0e4c

### 3.0.7 (2021-7-29)

* Update dependencies
* Tweak cloud client for cloud cloud environment.

### 3.0.6 (2021-7-28)

* Add methods for querying status of optional dependencies
* Add ability to construct cloud client from previously held authentication token

### 3.0.5 (2021-7-27)

* Fixed nan'd missing data points for audio sensors with data that doesn't reach edges of data window
* Added option to prevent usage of offset model when calculating time corrections for data windows and stations
* Added number of samples to api conversion function
* Docs updated to include new functionality

### 3.0.4 (2021-6-24)

* IDs shorter than 10 characters are zero-padded to preserve consistency between file names and internal representations
* DataWindow docs updated

### 3.0.3 (2021-6-16)

* Removed NaN padding from edges of audio sensors
* Streamlined gap-filling method
* Low-level API docs and links updated

### 3.0.2 (2021-6-9)

* Update long description content type for better display on PyPI

### 3.0.1 (2021-6-9)

* Update homepage links

### 3.0.0 (2021-6-7)

* Official release 3.0.0

### 3.0.0rc38 (2021-6-1)

* Moved Best Location values into their own sensor
* Fixed missing apply_correction flag check in DataWindowFast
* Updated DataWindow to use DataWindowFast implementation
* Removed DataWindowFast references from SDK

### 3.0.0rc37 (2021-5-25)

* Api900 conversion will report error when api900 file doesn't contain audio data
* LocationSensor will use packet start mach timestamps if derived from a BestLocation instead of using only the BestLocation's timestamps (which may not have been created within the DataWindow specified).
* Utilize api1000 native reading processes over WrappedPacket reading processes

### 3.0.0rc36 (2021-5-19)

* Fixed api900 conversion setting wrong value for mach time zero (api900) to app start time (api1000)
* SensorData Enumerated values return strings instead of numbers or Enum objects
* Updated Data Window to return multiple stations if a single station id changes its start datetime (one new station per change in start datetime)

### 3.0.0rc35 (2021-5-13)

* Added check for time synchronization data in a Station
* converted Station and SensorData to read directly from raw protobuf instead of the wrapped versions

### 3.0.0rc31 (2021-5-7)

* Add native implementation of file stats extraction

### 3.0.0rc30 (2021-5-5)

* Fixed bugs in DataWindowFast
* Added JSON and serialization to DataWindowFast

### 3.0.0rc29 (2021-5-4)

* Provide native backend for indexing
* Renamed DataWindowSimple to DataWindowFast
* DataWindowFast performance improved
* DataWindowFast can create stations with different start times

### 3.0.0rc28 (2021-4-29)

* Raw protobuf conversion from api900 to apiM implemented
* Improved Data Window performance via DataWindowSimple class; use parallelism for best performance
* Raw protobuf reading implemented for station and sensor creation.

### 3.0.0rc27 (2021-4-23)

* fixed bug when creating edge points in data windows

### 3.0.0rc26 (2021-4-23)

* fixed potential infinite loop when creating data windows
* added tools to read raw protobuf instead of wrapped packets
* added simplified data window process with the goal of producing results faster

### 3.0.0rc25 (2021-4-20)

* updated gap filling to work when gaps are not pre-determined
* improved gap filling performance
* removed extra step when creating data windows

### 3.0.0rc24 (2021-4-19)

* Add ability to stream metadata requests by chunk size chunks
* gap filling performed when data is loaded instead of during data window creation
* filled converted api900 location provider arrays to be same length as number of samples
* fixed creation of interpolated points when dataframes do not contain expected types

### 3.0.0rc23 (2021-4-15)

* Fix bug when downloading data and file already exists

### 3.0.0rc22 (2021-4-15)

* Added gps timestamps to location sensors
* DataWindow and Station documentation updated

### 3.0.0rc21 (2021-4-14)

* Fix cloud based query timing correction for non-contiguous data
* Provide more log message in GUI data downloader
* Make GUI data downloader more resistant and responsive to errors
* Fixed image sensor loading

### 3.0.0rc20 (2021-4-13)

* Fixed loading sensors when some packets do not include all sensors from adjacent packets
* Moved Station documentation out of DataWindow documentation.

### 3.0.0rc19 (2021-4-12)

* Add ability to optionally enable or disable SDK parallelism through global settings or environmental variables
* Added how to use JSON writing and reading to DataWindow docs
* Updated Station.audio_sample_rate_hz to Station.audio_sample_rate_nominal_hz
* Added StationMetadata.station_description; the station's text description

### 3.0.0rc18 (2021-4-9)

* Added JSON writing and reading utility to Data Window

### 3.0.0rc17 (2021-4-8)

* Add GUI for downloading RedVox data from the cloud
* Update GUI libraries to PySide6

### 3.0.0rc14 (2021-4-8)

* Fixed creating Location and Health sensors when data is inconsistent
* Updated and added validation for Station metadata objects

### 3.0.0rc13 (2021-4-7)

* Add CLI argument to disable query timing correction on data requests
* Sensor sample rate update function more accurately adjusts to a slope in offset model

### 3.0.0rc11 (2021-4-6)

* Fixed timestamp discrepancies when creating Audio Sensors
* Added optional automatic timing correction to cloud data queries

### 3.0.0rc10 (2021-4-5)

* Implement functionality to provide cloud based timing corrections
* Updated Data Window creation to include edge timestamps on non-audio sensors

### 3.0.0rc9 (2021-4-1)

* Fixed bug when filling gaps in data window
* updated audio sensor creation to account for gaps in packets

### 3.0.0rc8 (2021-4-1)

* Data Window lz4 serialization and deserialization added
* Audio sensor timestamps are recalculated based on updated first timestamp and sample interval

### 3.0.0rc7 (2021-3-25)

* Make GUI features an optional "extra"
* Fix missing toml dependency
* Remove unused dependencies
* Fix windows specific bugs relating to path management and datetime management
* Update CI to test against more OS environments

### 3.0.0rc3 (2021-3-23)

* Fixed process that updates data window timestamps and properties.
* Added score value to offset model

### 3.0.0rc2 (2021-3-18)

* Better process pool management.
* Update numpy deprecated code.

### 3.0.0rc0 (2021-3-17)

* Prep. first release candidate for 3.0 release.

### 3.0.0b8 (2021-3-12)

* Fixed error when creating DataWindows

### 3.0.0b7 (2021-3-12)

* Fixed error when creating DataWindows
* Added unaltered_timestamps to all sensors; these timestamps are unchanged values recorded by the sensor

### 3.0.0b6 (2021-3-11)

* Fixed bug when calculating OffsetModel validity
* Fixed invalid latencies appearing in OffsetModel calculations
* Fixed invalid station ids showing up in DataWindows

### 3.0.0b5 (2021-3-10)

* OffsetModel handles cases where not enough data is present to create a reliable model
* Performance improvements and streamlined processes

### 3.0.0b4 (2021-3-2)

* Performance improvements when creating data window, stations and other classes/data structures
* Fixed incorrect timing adjustment function and object dtypes in dataframe functions

### 3.0.0b3 (2021-3-1)
* Updated timing correction using offset model predictions
* Added timing correction to file searching functionality

### 3.0.0b2 (2021-2-3)

* Updated filter inputs to accept lists
* Fixed bug when pickle-ing station objects

### 3.0.0b1 (2021-2-1)

* Added functionality to automatically correct query times to gather all of user's requested data

### 3.0.0b0 (2021-2-1)

* First beta release of version 3
* Combined API 900 and API 1000 file reading
* Updated file reading interface
* Timing correction
* Cleanup cloud APIs
* Access to new RedVox Cloud APIs (station status, timing stats)
* Persistent RedVox cloud configuration files
* Cleanup cyclic dependency issues
* Fix bugs with nan handling
* Add ability to sort unstructured RedVox files into structured RedVox files


### 3.0.0a23 (2021-1-7)

* Update api900 file reader to truncate file timestamps instead of round
* Update api900 to api1000 conversion to properly convert locations
* Added functions to read api900 and api1000 data from common base directory
* Use api900 to api1000 conversion method to put data from both formats into a DataWindow

### 3.0.0a22 (2021-1-5)

* Update LZ4 compression to be compatible with other LZ4 libraries that work with API M data

### 3.0.0a21 (2020-11)

* Add setters for all sub-messages
* Extend start and end queries for reading data by slight amount
* fixed a bug when creating stations using set locations
* API M protobuf updated
* fixed bug setting compressed audio data

### 3.0.0a20 (2020-11-16)

* Add support for downloading API M data from cloud servers
* Optimize data download using a custom work-stealing process pool
* Standardize CLI

### 3.0.0a19 (2020-11-10)

* Fixed bug with recalculating metadata of stations

### 3.0.0a18 (2020-11-09)

* STATION_HEALTH as sensor type to consolidate battery health, power state, internal temperature, network health, available disk space and RAM, and cell service status into one sensor with the same sample rate and source (station_metrics)
* Time sync data has been added to the station object

### 3.0.0a17 (2020-11-04)

* Image sensors properly load into data windows
* Updated LocationSensors to use best_locations in API M location sensors

### 3.0.0a16 (2020-10-27)

* LocationData added; stores location data of a Station for later use
* DataWindow will compute the most relevant locations into LocationData
* Added sample interval standard deviation to SensorData
* Resolved discrepancies between metadata values and data being read

### 3.0.0a15 (2020-10-20)

* Add ability to post process derived movement events

### 3.0.0a14 (2020-10-06)

* Add ability to query API M metadata from the Cloud HTTP API
* Add methods and classes for working with derived movement results

### 3.0.0a13 (2020-10-01)

* DataWindow will properly bound the data within the start and end times
* DataWindow will fill gaps in data based on the existing data's sample interval
* DataWindow will keep previous locations if none exist between start and end times
* Sensors will properly preserve the mean sample interval as new data is added
* Added function to get time sync exchanges from API M packet

### 3.0.0a12 (2020-09-29)

* Add methods for lazily streaming data from the file system.

### 3.0.0a11 (2020-09-29)

* Add gallery command to CLI for viewing API M image data

### 3.0.0a10 (2020-09-24)

* Data reading functions include location provider value
* Data reading functions include the 2 nearest points if truncation removes all data

### 3.0.0a9 (2020-09-23)

* Data reading functions properly set station's best latency and offset
* Updated DataWindow default values for gap duration to 0.5 seconds and padding to 120 seconds
* Added getters and setters for num samples per window in app settings

### 3.0.0a8 (2020-09-22)

* Improvements to DataWindow, SensorData, and Station classes

### 3.0.0a7 (2020-09-22)

* Added DataWindow class; a station agnostic way of getting exactly the time window of data requested
* Updated SensorData functions to return numpy arrays
* Updated SensorData function names to better match what is being returned
* Added functionality to return user-specified location values from api900 location sensors

### 3.0.0a6 (2020-09-18)

* Improvements to raw_io. Include new summaries in ReadResult.
* Fix bug where querying with just the short ID was not working correctly
* Fix bug ensuring read packets are ordered

### 3.0.0a2 (2020-09-17)

* First alpha release supporting API M

### 2.9.12 (2020-07-17)

* Add support for 16 kHz audio streams

### 2.9.11 (2020-07-07)

* Fix bug where reading data that spanned across several days would leave out data towards end of time window

### 2.9.10 (2020-06-25)

* Authentication responses not return a copy of the claims for convenience

### 2.9.9 (2020-06-25)

* Update dependencies
* Encapsulate HTTP logic for HTTP Cloud Client
* Add tests for Cloud Client
* Add configurable timeout
* Add custom errors and better error handling
* Fix bug where connection would not be closed on authentication error

### 2.9.8 (2020-06-24)

* Large metadata requests are now chunked by the client.
* Change refresh token interval from 1 minute to 10 minutes
* Re-use HTTP client with keep-alive for more efficient HTTP requests
* Add chunked response for timing metadata request

### 2.9.5 (2020-06-23)

* Make Cloud API refresh token interval configurable.
* Allow Cloud API client to be used within "with" blocks for automatic closing of resources

### 2.9.2 (2020-06-11)

* Update dependencies (now dataclasses will only be pulled in on Python 3.6)

### 2.9.1 (2020-06-05)

* Fix bug where timing metadata was not converted into its associated data class.

### 2.9.0 (2020-06-05)

* Add full fledged cloud based API client. This client seamlessly manages authentication tokens behind the scenes.
* Update CLI data request methods to make use of new cloud based client.

### 2.8.7 (2020-06-03)

* Integrate ability to access extracted metadata from RedVox packets utilizing the cloud data API.

### 2.8.6 (2020-05-12)

* Add small HTTP interface to upcoming RedVox cloud API
* Added new sub-command to CLI `data_req_report` which takes a report ID and will download the report data for authenticated users

### 2.8.5 (2020-05-11)

* The auth_token CLI field for the data_req CLI command has been renamed to `secret_auth` to better reflect the fact that it is a shared secrete.
* CLI for data req now makes the shared secret auth key optional dependent on the settings of the remote server.

### 2.8.4 (2020-05-07)

* Add `--protocol` option to redvox-cli when making data request. This allows the data client to optionally connect over HTTP (mainly only useful for local testing)

### 2.8.3 (2020-05-06)

* Add `mach_time_zero` to TimeSyncData class
* Add `best_tri_msg_indices` to TimeSyncData class to identify which tri-message exchange indicated the best latency and offset
* Add validation checks to ensure that there is no change in sample rate or `mach_time_zero` in the analyzed packets
* Add check for change in `mach_time_zero` when identifying gaps

### 2.8.2 (2020-04-27)

* Add workaround for accessing `mach_time_zero` in incorrectly constructed Android packets

### 2.8.1 (2020-04-02)

* TriMessageStats will now append empty arrays in a tuple to tri_message_coeffs when the time sync sensor is empty or doesn't exist.
* Functions compute_barometric_height and compute _barometric_height_array take additional optional arguments: surface temperature in K, molar mass of air in kg/mol, acceleration of gravity in m/s2 and the universal gas constant in (kg * m2)/(K * mol * s2)

### 2.8.0 (2020-03-31)

* Added a migration module that allows users to slowly begin migrating API 900 data towards API 1000. A flag can be set either through the API or by setting an environment variable `ENABLE_MIGRATIONS="1"`. When enabled, all getters for numeric types will return floating point values (the only numeric type in API 1000).

### 2.7.9 (2020-03-25)

* Added properties: server_acquisition_times, packet_duration and mach_time_zero to `redvox/api900/timesync/api900_timesync.py` to assist with analyzing time sync data

### 2.7.8 (2020-03-23)

* Added a property: tri_message_coeffs to `redvox/api900/timesync/api900_timesync.py` to allow access to the tri-message coefficients
* Allowed access to the function evaluate_latencies_and_offsets in `redvox/api900/timesync/api900_timesync.py`

### 2.7.7 (2020-03-19)

* Added unit tests for `redvox/common/stats_helper.py`
* The functions mean_of_means, variance_of_means and mean_of_variance in `redvox/common/stats_helper.py` will not fail when sum(counts) is 0.

### 2.7.6 (2020-03-19)

* Added validation function that removes duplicated timestamps to `redvox/api900/timesync/tri_message_stats.py`
* Added get_latency_mean, get_latency_std_dev, get_offset_mean and get_offset_std_dev functions to `redvox/api900/timesync/api900_timesync.py`
* Updated unit tests

### 2.7.5 (2020-03-13)

* Expose new package `redvox/api900/qa`
* Expose new gap detection module `redvox/api900/qa/gap_detection.py`
* Provide a public identify_time_gaps method

### 2.7.1 (2020-03-03)

* Add and define useful constants to `redvox/common/constants.py`
* Add cross-correlation functions to `redvox/common/cross_stats.py`
* Add date time utilities to `redvox/common/date_time_utils.py`
* Add rdvxz file statistics functions to `redvox/common/file_statistics.py`
* Add statistical helper functions to `redvox/common/stats_helper.py`
* Add new time synchronization package at `redvox/api900/timesync`
* Add a location analyzer to `redvox/api900/location_analyzer.py`
* Updated unit tests and documentation
* Updated dependencies to latest versions
* Added additional code QA (pylint, mypy, coverage)

### 2.6.1 (2020-01-28)

* Update bulk data download client to utilize a RedVox provided authentication token

### 2.6.0 (2019-12-11)

* Update the redvox-cli
    * The CLI is now installed when this SDK is installed and available to the user as ```redvox-cli```
    * Added improved logging and error handling
    * Added ability to download bulk RedVox data sets

### 2.5.1 (2019-10-23)

* Add top level setter for mach_time_zero
    * WrappedRedvoxPacket.set_mach_time_zero(self, mach_time_zero: int) -> 'WrappedRedvoxPacket'

### 2.5.0 (2019-10-17)

* Add top level getters and setters for accessing time synchronization metrics stored in RedVox Packet metadata.
    * WrappedRedvoxPacket.best_latency(self) -> typing.Optional[float]
    * WrappedRedvoxPacket.set_best_latency(self, best_latency: float) -> 'WrappedRedvoxPacket'
    * WrappedRedvoxPacket.best_offset(self) -> typing.Optional[float]
    * WrappedRedvoxPacket.set_best_offset(self, best_offset: float) -> 'WrappedRedvoxPacket'
    * WrappedRedvoxPacket.is_synch_corrected(self) -> bool
    * WrappedRedvoxPacket.set_is_synch_corrected(self, is_synch_corrected: bool) -> 'WrappedRedvoxPacket'
* Add shortcut for adding metadata to a RedVox Packet (previously the entire metadata needed to be set at a time)
    * WrappedRedvoxPacket.add_metadata(self, key: str, value: str) -> 'WrappedRedvoxPacket'

### 2.4.0 (2019-10-8)

* Add mach_time_zero accessor to WrappedRedvoxPackets.
    * WrappedRedvoxPacket.mach_time_zero(self) -> typing.Optional[int]

### 2.3.0 (2019-9-25)

* concat._identify_gaps now only checks for dropped data from sensors. It checks for timing continuity by ensuring that the gap between packets is no larger than a configurable amount for a given sample rate.
* concat._identify_sensor_changes was added to identify sensor changes such as change in sample rate, change in sensor name, change in data type, or missing sensor data

### 2.2.1 (2019-5-14)

* Added stat utils tests and updated function
* Edited documentation typos; 2.2.0 documentation still valid for 2.2.1

### 2.2.0 (2019-4-26)

* Add sensor timing correction
* Update documentation
* Fix more cyclic dependency issues

#### 2.1.1 (2019-4-24)

* Start and end timestamps are now optional when reading .rdvxz files from a range. For timestamps that are not supplied, the timestamps are parsed from the data file names to find the earliest and latest timestamp.
* Fixed a bug that created a cyclic dependency between the reader and concat modules.

### 2.0.0 (2019-4-12)

* Add ability concatenate multiple .rdvxz files together [(docs)](https://bitbucket.org/redvoxhi/redvox-api900-python-reader/src/master/docs/v2.0.0/redvox-api900-docs.md#markdown-header-concatenating-wrappedredvoxpackets)
* Add ability to identify gaps in continuous data when concatenating multiple files
* Read a range of .rdvxz files from a directory with a given time window and optional redvox ids to filter against [(docs)](https://bitbucket.org/redvoxhi/redvox-api900-python-reader/src/master/docs/v2.0.0/redvox-api900-docs.md#markdown-header-loading-redvox-api-900-files-from-a-range)
* Read a range of .rdvxz files from a structured directory with a given time window and optional redvox ids to filter against
* Deprecated several public API methods for setting and accessing sensor fields
* Add objects for summarizing RedVox data ranges [(docs)](https://bitbucket.org/redvoxhi/redvox-api900-python-reader/src/master/docs/v2.0.0/redvox-api900-docs.md#markdown-header-summarizing-wrappedredvoxpackets)
* Add ability to plot summary RedVox data ranges
* Refactor reader.py into several modules
* Update dependency versions

### 1.5.0 (2019-3-20)

* Add setters for all fields
* Add the ability to easily create sensor channels and RedVox packets
* Add CLI that
    * Converts .rdvxz files to .json files
    * Displays the contents of .rdvxz files
* Add ability to compare files and sensor channels
* Update documentation and API documentation
* Add more examples

### 1.4.1 (2019-2-15)

* Update required libraries
* Add ability to get original compressed buffer from WrappedRedvoxPacket
* Add utility functions for LZ4 compression

### v1.4.0 (2018-12-5)

* Added support for serializing to/from JSON
* Fixed bug where has_time_synchronization_channel() would return true even if the payload was empty<|MERGE_RESOLUTION|>--- conflicted
+++ resolved
@@ -1,6 +1,5 @@
 ## Changelog
 
-<<<<<<< HEAD
 ### 3.0.7rc1 (2021-8-4)
 
 * Added missing/incorrect values when creating stations using parquet files.
@@ -10,11 +9,10 @@
 
 * Testing pyarrow functionality for Sensors and Stations
 * Save parquets of data from Redvox files instead of loading everything at once
-=======
+
 ### 3.0.8 (2021-8-11)
 
 * Fix inconsistent storing of enum data from station metrics
->>>>>>> 564b0e4c
 
 ### 3.0.7 (2021-7-29)
 
