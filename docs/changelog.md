## Changelog

<<<<<<< HEAD
### 3.0.5.rc (2021-7-23)

* Testing pyarrow functionality for Sensors and Stations
* Save parquets of data from Redvox files instead of loading everything at once
=======
### 3.0.7 (2021-7-29)

* Update dependencies
* Tweak cloud client for cloud cloud environment.

### 3.0.6 (2021-7-28)

* Add methods for querying status of optional dependencies
* Add ability to construct cloud client from previously held authentication token
>>>>>>> 200e15bb

### 3.0.5 (2021-7-27)

* Fixed nan'd missing data points for audio sensors with data that doesn't reach edges of data window
* Added option to prevent usage of offset model when calculating time corrections for data windows and stations
* Added number of samples to api conversion function
* Docs updated to include new functionality

### 3.0.4 (2021-6-24)

* IDs shorter than 10 characters are zero-padded to preserve consistency between file names and internal representations
* DataWindow docs updated

### 3.0.3 (2021-6-16)

* Removed NaN padding from edges of audio sensors
* Streamlined gap-filling method
* Low-level API docs and links updated

### 3.0.2 (2021-6-9)

* Update long description content type for better display on PyPI

### 3.0.1 (2021-6-9)

* Update homepage links

### 3.0.0 (2021-6-7)

* Official release 3.0.0

### 3.0.0rc38 (2021-6-1)

* Moved Best Location values into their own sensor
* Fixed missing apply_correction flag check in DataWindowFast
* Updated DataWindow to use DataWindowFast implementation
* Removed DataWindowFast references from SDK

### 3.0.0rc37 (2021-5-25)

* Api900 conversion will report error when api900 file doesn't contain audio data
* LocationSensor will use packet start mach timestamps if derived from a BestLocation instead of using only the BestLocation's timestamps (which may not have been created within the DataWindow specified).
* Utilize api1000 native reading processes over WrappedPacket reading processes

### 3.0.0rc36 (2021-5-19)

* Fixed api900 conversion setting wrong value for mach time zero (api900) to app start time (api1000)
* SensorData Enumerated values return strings instead of numbers or Enum objects
* Updated Data Window to return multiple stations if a single station id changes its start datetime (one new station per change in start datetime)

### 3.0.0rc35 (2021-5-13)

* Added check for time synchronization data in a Station
* converted Station and SensorData to read directly from raw protobuf instead of the wrapped versions

### 3.0.0rc31 (2021-5-7)

* Add native implementation of file stats extraction

### 3.0.0rc30 (2021-5-5)

* Fixed bugs in DataWindowFast
* Added JSON and serialization to DataWindowFast

### 3.0.0rc29 (2021-5-4)

* Provide native backend for indexing
* Renamed DataWindowSimple to DataWindowFast
* DataWindowFast performance improved
* DataWindowFast can create stations with different start times

### 3.0.0rc28 (2021-4-29)

* Raw protobuf conversion from api900 to apiM implemented
* Improved Data Window performance via DataWindowSimple class; use parallelism for best performance
* Raw protobuf reading implemented for station and sensor creation.

### 3.0.0rc27 (2021-4-23)

* fixed bug when creating edge points in data windows

### 3.0.0rc26 (2021-4-23)

* fixed potential infinite loop when creating data windows
* added tools to read raw protobuf instead of wrapped packets
* added simplified data window process with the goal of producing results faster

### 3.0.0rc25 (2021-4-20)

* updated gap filling to work when gaps are not pre-determined
* improved gap filling performance
* removed extra step when creating data windows

### 3.0.0rc24 (2021-4-19)

* Add ability to stream metadata requests by chunk size chunks
* gap filling performed when data is loaded instead of during data window creation
* filled converted api900 location provider arrays to be same length as number of samples
* fixed creation of interpolated points when dataframes do not contain expected types

### 3.0.0rc23 (2021-4-15)

* Fix bug when downloading data and file already exists

### 3.0.0rc22 (2021-4-15)

* Added gps timestamps to location sensors
* DataWindow and Station documentation updated

### 3.0.0rc21 (2021-4-14)

* Fix cloud based query timing correction for non-contiguous data
* Provide more log message in GUI data downloader
* Make GUI data downloader more resistant and responsive to errors
* Fixed image sensor loading

### 3.0.0rc20 (2021-4-13)

* Fixed loading sensors when some packets do not include all sensors from adjacent packets
* Moved Station documentation out of DataWindow documentation.

### 3.0.0rc19 (2021-4-12)

* Add ability to optionally enable or disable SDK parallelism through global settings or environmental variables
* Added how to use JSON writing and reading to DataWindow docs
* Updated Station.audio_sample_rate_hz to Station.audio_sample_rate_nominal_hz
* Added StationMetadata.station_description; the station's text description

### 3.0.0rc18 (2021-4-9)

* Added JSON writing and reading utility to Data Window

### 3.0.0rc17 (2021-4-8)

* Add GUI for downloading RedVox data from the cloud
* Update GUI libraries to PySide6

### 3.0.0rc14 (2021-4-8)

* Fixed creating Location and Health sensors when data is inconsistent
* Updated and added validation for Station metadata objects

### 3.0.0rc13 (2021-4-7)

* Add CLI argument to disable query timing correction on data requests
* Sensor sample rate update function more accurately adjusts to a slope in offset model

### 3.0.0rc11 (2021-4-6)

* Fixed timestamp discrepancies when creating Audio Sensors
* Added optional automatic timing correction to cloud data queries

### 3.0.0rc10 (2021-4-5)

* Implement functionality to provide cloud based timing corrections
* Updated Data Window creation to include edge timestamps on non-audio sensors

### 3.0.0rc9 (2021-4-1)

* Fixed bug when filling gaps in data window
* updated audio sensor creation to account for gaps in packets

### 3.0.0rc8 (2021-4-1)

* Data Window lz4 serialization and deserialization added
* Audio sensor timestamps are recalculated based on updated first timestamp and sample interval

### 3.0.0rc7 (2021-3-25)

* Make GUI features an optional "extra"
* Fix missing toml dependency
* Remove unused dependencies
* Fix windows specific bugs relating to path management and datetime management
* Update CI to test against more OS environments

### 3.0.0rc3 (2021-3-23)

* Fixed process that updates data window timestamps and properties.
* Added score value to offset model

### 3.0.0rc2 (2021-3-18)

* Better process pool management.
* Update numpy deprecated code.

### 3.0.0rc0 (2021-3-17)

* Prep. first release candidate for 3.0 release.

### 3.0.0b8 (2021-3-12)

* Fixed error when creating DataWindows

### 3.0.0b7 (2021-3-12)

* Fixed error when creating DataWindows
* Added unaltered_timestamps to all sensors; these timestamps are unchanged values recorded by the sensor

### 3.0.0b6 (2021-3-11)

* Fixed bug when calculating OffsetModel validity
* Fixed invalid latencies appearing in OffsetModel calculations
* Fixed invalid station ids showing up in DataWindows

### 3.0.0b5 (2021-3-10)

* OffsetModel handles cases where not enough data is present to create a reliable model
* Performance improvements and streamlined processes

### 3.0.0b4 (2021-3-2)

* Performance improvements when creating data window, stations and other classes/data structures
* Fixed incorrect timing adjustment function and object dtypes in dataframe functions

### 3.0.0b3 (2021-3-1)
* Updated timing correction using offset model predictions
* Added timing correction to file searching functionality

### 3.0.0b2 (2021-2-3)

* Updated filter inputs to accept lists
* Fixed bug when pickle-ing station objects

### 3.0.0b1 (2021-2-1)

* Added functionality to automatically correct query times to gather all of user's requested data

### 3.0.0b0 (2021-2-1)

* First beta release of version 3
* Combined API 900 and API 1000 file reading
* Updated file reading interface
* Timing correction
* Cleanup cloud APIs
* Access to new RedVox Cloud APIs (station status, timing stats)
* Persistent RedVox cloud configuration files
* Cleanup cyclic dependency issues
* Fix bugs with nan handling
* Add ability to sort unstructured RedVox files into structured RedVox files


### 3.0.0a23 (2021-1-7)

* Update api900 file reader to truncate file timestamps instead of round
* Update api900 to api1000 conversion to properly convert locations
* Added functions to read api900 and api1000 data from common base directory
* Use api900 to api1000 conversion method to put data from both formats into a DataWindow

### 3.0.0a22 (2021-1-5)

* Update LZ4 compression to be compatible with other LZ4 libraries that work with API M data

### 3.0.0a21 (2020-11)

* Add setters for all sub-messages
* Extend start and end queries for reading data by slight amount
* fixed a bug when creating stations using set locations
* API M protobuf updated
* fixed bug setting compressed audio data

### 3.0.0a20 (2020-11-16)

* Add support for downloading API M data from cloud servers
* Optimize data download using a custom work-stealing process pool
* Standardize CLI

### 3.0.0a19 (2020-11-10)

* Fixed bug with recalculating metadata of stations

### 3.0.0a18 (2020-11-09)

* STATION_HEALTH as sensor type to consolidate battery health, power state, internal temperature, network health, available disk space and RAM, and cell service status into one sensor with the same sample rate and source (station_metrics)
* Time sync data has been added to the station object

### 3.0.0a17 (2020-11-04)

* Image sensors properly load into data windows
* Updated LocationSensors to use best_locations in API M location sensors

### 3.0.0a16 (2020-10-27)

* LocationData added; stores location data of a Station for later use
* DataWindow will compute the most relevant locations into LocationData
* Added sample interval standard deviation to SensorData
* Resolved discrepancies between metadata values and data being read

### 3.0.0a15 (2020-10-20)

* Add ability to post process derived movement events

### 3.0.0a14 (2020-10-06)

* Add ability to query API M metadata from the Cloud HTTP API
* Add methods and classes for working with derived movement results

### 3.0.0a13 (2020-10-01)

* DataWindow will properly bound the data within the start and end times
* DataWindow will fill gaps in data based on the existing data's sample interval
* DataWindow will keep previous locations if none exist between start and end times
* Sensors will properly preserve the mean sample interval as new data is added
* Added function to get time sync exchanges from API M packet

### 3.0.0a12 (2020-09-29)

* Add methods for lazily streaming data from the file system.

### 3.0.0a11 (2020-09-29)

* Add gallery command to CLI for viewing API M image data

### 3.0.0a10 (2020-09-24)

* Data reading functions include location provider value
* Data reading functions include the 2 nearest points if truncation removes all data

### 3.0.0a9 (2020-09-23)

* Data reading functions properly set station's best latency and offset
* Updated DataWindow default values for gap duration to 0.5 seconds and padding to 120 seconds
* Added getters and setters for num samples per window in app settings

### 3.0.0a8 (2020-09-22)

* Improvements to DataWindow, SensorData, and Station classes

### 3.0.0a7 (2020-09-22)

* Added DataWindow class; a station agnostic way of getting exactly the time window of data requested
* Updated SensorData functions to return numpy arrays
* Updated SensorData function names to better match what is being returned
* Added functionality to return user-specified location values from api900 location sensors

### 3.0.0a6 (2020-09-18)

* Improvements to raw_io. Include new summaries in ReadResult.
* Fix bug where querying with just the short ID was not working correctly
* Fix bug ensuring read packets are ordered

### 3.0.0a2 (2020-09-17)

* First alpha release supporting API M

### 2.9.12 (2020-07-17)

* Add support for 16 kHz audio streams

### 2.9.11 (2020-07-07)

* Fix bug where reading data that spanned across several days would leave out data towards end of time window

### 2.9.10 (2020-06-25)

* Authentication responses not return a copy of the claims for convenience

### 2.9.9 (2020-06-25)

* Update dependencies
* Encapsulate HTTP logic for HTTP Cloud Client
* Add tests for Cloud Client
* Add configurable timeout
* Add custom errors and better error handling
* Fix bug where connection would not be closed on authentication error

### 2.9.8 (2020-06-24)

* Large metadata requests are now chunked by the client.
* Change refresh token interval from 1 minute to 10 minutes
* Re-use HTTP client with keep-alive for more efficient HTTP requests
* Add chunked response for timing metadata request

### 2.9.5 (2020-06-23)

* Make Cloud API refresh token interval configurable.
* Allow Cloud API client to be used within "with" blocks for automatic closing of resources

### 2.9.2 (2020-06-11)

* Update dependencies (now dataclasses will only be pulled in on Python 3.6)

### 2.9.1 (2020-06-05)

* Fix bug where timing metadata was not converted into its associated data class.

### 2.9.0 (2020-06-05)

* Add full fledged cloud based API client. This client seamlessly manages authentication tokens behind the scenes.
* Update CLI data request methods to make use of new cloud based client.

### 2.8.7 (2020-06-03)

* Integrate ability to access extracted metadata from RedVox packets utilizing the cloud data API.

### 2.8.6 (2020-05-12)

* Add small HTTP interface to upcoming RedVox cloud API
* Added new sub-command to CLI `data_req_report` which takes a report ID and will download the report data for authenticated users

### 2.8.5 (2020-05-11)

* The auth_token CLI field for the data_req CLI command has been renamed to `secret_auth` to better reflect the fact that it is a shared secrete.
* CLI for data req now makes the shared secret auth key optional dependent on the settings of the remote server.

### 2.8.4 (2020-05-07)

* Add `--protocol` option to redvox-cli when making data request. This allows the data client to optionally connect over HTTP (mainly only useful for local testing)

### 2.8.3 (2020-05-06)

* Add `mach_time_zero` to TimeSyncData class
* Add `best_tri_msg_indices` to TimeSyncData class to identify which tri-message exchange indicated the best latency and offset
* Add validation checks to ensure that there is no change in sample rate or `mach_time_zero` in the analyzed packets
* Add check for change in `mach_time_zero` when identifying gaps

### 2.8.2 (2020-04-27)

* Add workaround for accessing `mach_time_zero` in incorrectly constructed Android packets

### 2.8.1 (2020-04-02)

* TriMessageStats will now append empty arrays in a tuple to tri_message_coeffs when the time sync sensor is empty or doesn't exist.
* Functions compute_barometric_height and compute _barometric_height_array take additional optional arguments: surface temperature in K, molar mass of air in kg/mol, acceleration of gravity in m/s2 and the universal gas constant in (kg * m2)/(K * mol * s2)

### 2.8.0 (2020-03-31)

* Added a migration module that allows users to slowly begin migrating API 900 data towards API 1000. A flag can be set either through the API or by setting an environment variable `ENABLE_MIGRATIONS="1"`. When enabled, all getters for numeric types will return floating point values (the only numeric type in API 1000).

### 2.7.9 (2020-03-25)

* Added properties: server_acquisition_times, packet_duration and mach_time_zero to `redvox/api900/timesync/api900_timesync.py` to assist with analyzing time sync data

### 2.7.8 (2020-03-23)

* Added a property: tri_message_coeffs to `redvox/api900/timesync/api900_timesync.py` to allow access to the tri-message coefficients
* Allowed access to the function evaluate_latencies_and_offsets in `redvox/api900/timesync/api900_timesync.py`

### 2.7.7 (2020-03-19)

* Added unit tests for `redvox/common/stats_helper.py`
* The functions mean_of_means, variance_of_means and mean_of_variance in `redvox/common/stats_helper.py` will not fail when sum(counts) is 0.

### 2.7.6 (2020-03-19)

* Added validation function that removes duplicated timestamps to `redvox/api900/timesync/tri_message_stats.py`
* Added get_latency_mean, get_latency_std_dev, get_offset_mean and get_offset_std_dev functions to `redvox/api900/timesync/api900_timesync.py`
* Updated unit tests

### 2.7.5 (2020-03-13)

* Expose new package `redvox/api900/qa`
* Expose new gap detection module `redvox/api900/qa/gap_detection.py`
* Provide a public identify_time_gaps method

### 2.7.1 (2020-03-03)

* Add and define useful constants to `redvox/common/constants.py`
* Add cross-correlation functions to `redvox/common/cross_stats.py`
* Add date time utilities to `redvox/common/date_time_utils.py`
* Add rdvxz file statistics functions to `redvox/common/file_statistics.py`
* Add statistical helper functions to `redvox/common/stats_helper.py`
* Add new time synchronization package at `redvox/api900/timesync`
* Add a location analyzer to `redvox/api900/location_analyzer.py`
* Updated unit tests and documentation
* Updated dependencies to latest versions
* Added additional code QA (pylint, mypy, coverage)

### 2.6.1 (2020-01-28)

* Update bulk data download client to utilize a RedVox provided authentication token

### 2.6.0 (2019-12-11)

* Update the redvox-cli
    * The CLI is now installed when this SDK is installed and available to the user as ```redvox-cli```
    * Added improved logging and error handling
    * Added ability to download bulk RedVox data sets

### 2.5.1 (2019-10-23)

* Add top level setter for mach_time_zero
    * WrappedRedvoxPacket.set_mach_time_zero(self, mach_time_zero: int) -> 'WrappedRedvoxPacket'

### 2.5.0 (2019-10-17)

* Add top level getters and setters for accessing time synchronization metrics stored in RedVox Packet metadata.
    * WrappedRedvoxPacket.best_latency(self) -> typing.Optional[float]
    * WrappedRedvoxPacket.set_best_latency(self, best_latency: float) -> 'WrappedRedvoxPacket'
    * WrappedRedvoxPacket.best_offset(self) -> typing.Optional[float]
    * WrappedRedvoxPacket.set_best_offset(self, best_offset: float) -> 'WrappedRedvoxPacket'
    * WrappedRedvoxPacket.is_synch_corrected(self) -> bool
    * WrappedRedvoxPacket.set_is_synch_corrected(self, is_synch_corrected: bool) -> 'WrappedRedvoxPacket'
* Add shortcut for adding metadata to a RedVox Packet (previously the entire metadata needed to be set at a time)
    * WrappedRedvoxPacket.add_metadata(self, key: str, value: str) -> 'WrappedRedvoxPacket'

### 2.4.0 (2019-10-8)

* Add mach_time_zero accessor to WrappedRedvoxPackets.
    * WrappedRedvoxPacket.mach_time_zero(self) -> typing.Optional[int]

### 2.3.0 (2019-9-25)

* concat._identify_gaps now only checks for dropped data from sensors. It checks for timing continuity by ensuring that the gap between packets is no larger than a configurable amount for a given sample rate.
* concat._identify_sensor_changes was added to identify sensor changes such as change in sample rate, change in sensor name, change in data type, or missing sensor data

### 2.2.1 (2019-5-14)

* Added stat utils tests and updated function
* Edited documentation typos; 2.2.0 documentation still valid for 2.2.1

### 2.2.0 (2019-4-26)

* Add sensor timing correction
* Update documentation
* Fix more cyclic dependency issues

#### 2.1.1 (2019-4-24)

* Start and end timestamps are now optional when reading .rdvxz files from a range. For timestamps that are not supplied, the timestamps are parsed from the data file names to find the earliest and latest timestamp.
* Fixed a bug that created a cyclic dependency between the reader and concat modules.

### 2.0.0 (2019-4-12)

* Add ability concatenate multiple .rdvxz files together [(docs)](https://bitbucket.org/redvoxhi/redvox-api900-python-reader/src/master/docs/v2.0.0/redvox-api900-docs.md#markdown-header-concatenating-wrappedredvoxpackets)
* Add ability to identify gaps in continuous data when concatenating multiple files
* Read a range of .rdvxz files from a directory with a given time window and optional redvox ids to filter against [(docs)](https://bitbucket.org/redvoxhi/redvox-api900-python-reader/src/master/docs/v2.0.0/redvox-api900-docs.md#markdown-header-loading-redvox-api-900-files-from-a-range)
* Read a range of .rdvxz files from a structured directory with a given time window and optional redvox ids to filter against
* Deprecated several public API methods for setting and accessing sensor fields
* Add objects for summarizing RedVox data ranges [(docs)](https://bitbucket.org/redvoxhi/redvox-api900-python-reader/src/master/docs/v2.0.0/redvox-api900-docs.md#markdown-header-summarizing-wrappedredvoxpackets)
* Add ability to plot summary RedVox data ranges
* Refactor reader.py into several modules
* Update dependency versions

### 1.5.0 (2019-3-20)

* Add setters for all fields
* Add the ability to easily create sensor channels and RedVox packets
* Add CLI that
    * Converts .rdvxz files to .json files
    * Displays the contents of .rdvxz files
* Add ability to compare files and sensor channels
* Update documentation and API documentation
* Add more examples

### 1.4.1 (2019-2-15)

* Update required libraries
* Add ability to get original compressed buffer from WrappedRedvoxPacket
* Add utility functions for LZ4 compression

### v1.4.0 (2018-12-5)

* Added support for serializing to/from JSON
* Fixed bug where has_time_synchronization_channel() would return true even if the payload was empty<|MERGE_RESOLUTION|>--- conflicted
+++ resolved
@@ -1,21 +1,19 @@
 ## Changelog
 
-<<<<<<< HEAD
+### 3.0.7 (2021-7-29)
+
+* Update dependencies
+* Tweak cloud client for cloud cloud environment.
+
+### 3.0.6 (2021-7-28)
+
+* Add methods for querying status of optional dependencies
+* Add ability to construct cloud client from previously held authentication token
+
 ### 3.0.5.rc (2021-7-23)
 
 * Testing pyarrow functionality for Sensors and Stations
 * Save parquets of data from Redvox files instead of loading everything at once
-=======
-### 3.0.7 (2021-7-29)
-
-* Update dependencies
-* Tweak cloud client for cloud cloud environment.
-
-### 3.0.6 (2021-7-28)
-
-* Add methods for querying status of optional dependencies
-* Add ability to construct cloud client from previously held authentication token
->>>>>>> 200e15bb
 
 ### 3.0.5 (2021-7-27)
 
