"""
Provides library level metadata and constants.
"""

NAME: str = "redvox"
<<<<<<< HEAD
VERSION: str = "3.0.8rc1"
=======
VERSION: str = "3.0.9"
>>>>>>> 7b9904a0


def version() -> str:
    """Returns the version number of this library."""
    return VERSION


def print_version() -> None:
    """Prints the version number of this library"""
    print(version())


def print_redvox_info() -> None:
    """
    Prints information about this library to standard out.
    """
    import redvox.settings
    print()
    print(f"version: {VERSION}")
    print(f"parallelism enabled: {redvox.settings.is_parallelism_enabled()}")
    print(f"native extra enabled: {redvox.settings.is_native_extra_enabled()}")
    print(f"gui extra enabled: {redvox.settings.is_gui_extra_enabled()}")
    print(f"protobuf cpp backend enabled: {redvox.settings.is_cpp_backend_enabled()}")
    print()<|MERGE_RESOLUTION|>--- conflicted
+++ resolved
@@ -3,11 +3,7 @@
 """
 
 NAME: str = "redvox"
-<<<<<<< HEAD
-VERSION: str = "3.0.8rc1"
-=======
 VERSION: str = "3.0.9"
->>>>>>> 7b9904a0
 
 
 def version() -> str:
