--- conflicted
+++ resolved
@@ -2,14 +2,6 @@
 from pathlib import PurePath
 import os.path
 
-<<<<<<< HEAD
-from redvox.common.versioning import ApiVersion
-from redvox.api1000.common.typing import check_type
-from redvox.api1000.wrapped_redvox_packet.wrapped_packet import WrappedRedvoxPacketM
-from redvox.api900.wrapped_redvox_packet import WrappedRedvoxPacket
-from redvox.api900.reader import read_rdvxz_file
-=======
->>>>>>> ec1c182c
 from collections import defaultdict
 from dataclasses import dataclass, field
 from datetime import datetime, timedelta
@@ -39,7 +31,6 @@
     return v is not None
 
 
-
 @total_ordering
 @dataclass
 class IndexEntry:
@@ -236,17 +227,6 @@
             return False
 
         return True
-
-    def create_file_names(self) -> List[str]:
-        file_names = []
-        extension: str
-        for extension in self.extensions:
-            if self.station_ids:
-                for station_id in self.station_ids:
-                    file_names.append(f"{station_id}*{extension}")
-            else:
-                file_names.append(f"*{extension}")
-        return file_names
 
 
 # noinspection DuplicatedCode
@@ -419,15 +399,6 @@
 
                 path_descriptors: List[IndexEntry] = []
 
-                # for file_name in read_filter.create_file_names():
-                #     paths: List[str] = glob(os.path.join(base_dir,
-                #                                          year,
-                #                                          month,
-                #                                          day,
-                #                                          file_name))
-                #     descriptors: Iterator[PathDescriptor] = filter(not_none, map(PathDescriptor.from_path, paths))
-                #     path_descriptors.extend(descriptors)
-
                 extension: str
                 for extension in read_filter.extensions:
                     paths: List[str] = glob(os.path.join(base_dir,
@@ -491,17 +462,10 @@
         subdirs: List[str] = __list_subdirs(base_dir, {"api900", "api1000"})
 
         if "api900" in subdirs:
-<<<<<<< HEAD
-            path_descriptors.extend(index_structured_api_900(str(base_path.joinpath("api900")), read_filter))
-
-        if "api1000" in subdirs:
-            path_descriptors.extend(index_structured_api_1000(str(base_path.joinpath("api1000")), read_filter))
-=======
             path_descriptors.extend(index_structured_api_900(str(base_path.joinpath("api900"))).entries)
 
         if "api1000" in subdirs:
             path_descriptors.extend(index_structured_api_1000(str(base_path.joinpath("api1000"))).entries)
->>>>>>> ec1c182c
 
         return Index(sorted(path_descriptors))
 
