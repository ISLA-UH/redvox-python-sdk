--- conflicted
+++ resolved
@@ -7,10 +7,6 @@
 from glob import glob
 from functools import total_ordering
 from pathlib import Path, PurePath
-<<<<<<< HEAD
-from typing import Any, Iterator, List, Optional, Set, Union, TYPE_CHECKING
-import os.path
-=======
 from typing import (
     Any,
     Dict,
@@ -21,7 +17,6 @@
     Union,
     TYPE_CHECKING, Callable
 )
->>>>>>> bb265140
 
 from redvox.api900.reader import read_rdvxz_file
 from redvox.api1000.common.common import check_type
