"""
This module creates specific time-bounded segments of data for users
combines the base data files into a single composite object based on the user parameters
"""
from pathlib import Path
from typing import Optional, Set, List, Dict, Iterable
from datetime import timedelta

import multiprocessing
import multiprocessing.pool
import pickle
import numpy as np

import redvox
from redvox.common import date_time_utils as dtu
from redvox.common import io
from redvox.common.parallel_utils import maybe_parallel_map
from redvox.common.station import Station
from redvox.common.sensor_data import SensorType, SensorData
from redvox.common.api_reader import ApiReader
from redvox.common.data_window_configuration import DataWindowConfig
from redvox.common import gap_and_pad_utils as gpu
from redvox.common.errors import RedVoxExceptions

DEFAULT_START_BUFFER_TD: timedelta = timedelta(minutes=2.0)  # default padding to start time of data
DEFAULT_END_BUFFER_TD: timedelta = timedelta(minutes=2.0)  # default padding to end time of data
# minimum default length of time in seconds for data to be off by to be considered suspicious
DATA_DROP_DURATION_S: float = 0.2


class DataWindow:
    """
    Holds the data for a given time window; adds interpolated timestamps to fill gaps and pad start and end values
    Properties:
        input_directory: string, directory that contains the files to read data from.  REQUIRED
        structured_layout: bool, if True, the input_directory contains specially named and organized
                            directories of data.  Default True
        station_ids: optional set of strings, representing the station ids to filter on.
                        If empty or None, get any ids found in the input directory.  Default None
        extensions: optional set of strings, representing file extensions to filter on.
                        If None, gets as much data as it can in the input directory.  Default None
        api_versions: optional set of ApiVersions, representing api versions to filter on.
                        If None, get as much data as it can in the input directory.  Default None
        start_datetime: optional datetime, start datetime of the window.
                        If None, uses the first timestamp of the filtered data.  Default None
        end_datetime: optional datetime, non-inclusive end datetime of the window.
                        If None, uses the last timestamp of the filtered data + 1.  Default None
        start_buffer_td: timedelta, the amount of time to include before the start_datetime when filtering data.
                            Negative values are converted to 0.  Default DEFAULT_START_BUFFER_TD (2 minutes)
        end_buffer_td: timedelta, the amount of time to include after the end_datetime when filtering data.
                            Negative values are converted to 0.  Default DEFAULT_END_BUFFER_TD (2 minutes)
        drop_time_s: float, the minimum amount of seconds between data files that would indicate a gap.
                     Negative values are converted to default value.  Default DATA_DROP_DURATION_S (0.2 seconds)
        apply_correction: bool, if True, update the timestamps in the data based on best station offset.  Default True
        use_model_correction: bool, if True, use the offset model's correction functions, otherwise use the best
                                offset.  Default True
        copy_edge_points: enumeration of DataPointCreationMode.  Determines how new points are created.
                            Valid values are NAN, COPY, and INTERPOLATE.  Default COPY
        debug: bool, if True, outputs additional information during initialization. Default False
        errors: DataWindowExceptions, class containing a list of all errors encountered by the data window.
        stations: list of Stations, the results of reading the data from input_directory
        sdk_version: str, the version of the Redvox SDK used to create the data window
    """
    def __init__(
<<<<<<< HEAD
        self,
        input_dir: str,
        structured_layout: bool = True,
        start_datetime: Optional[dtu.datetime] = None,
        end_datetime: Optional[dtu.datetime] = None,
        start_buffer_td: timedelta = DEFAULT_START_BUFFER_TD,
        end_buffer_td: timedelta = DEFAULT_END_BUFFER_TD,
        drop_time_s: float = DATA_DROP_DURATION_S,
        station_ids: Optional[Iterable[str]] = None,
        extensions: Optional[Set[str]] = None,
        api_versions: Optional[Set[io.ApiVersion]] = None,
        apply_correction: bool = True,
        copy_edge_points: gpu.DataPointCreationMode = gpu.DataPointCreationMode.COPY,
        debug: bool = False,
        use_model_correction: bool = True,
=======
            self,
            input_dir: str,
            structured_layout: bool = True,
            start_datetime: Optional[dtu.datetime] = None,
            end_datetime: Optional[dtu.datetime] = None,
            start_buffer_td: timedelta = DEFAULT_START_BUFFER_TD,
            end_buffer_td: timedelta = DEFAULT_END_BUFFER_TD,
            drop_time_s: float = DATA_DROP_DURATION_S,
            station_ids: Optional[Iterable[str]] = None,
            extensions: Optional[Set[str]] = None,
            api_versions: Optional[Set[io.ApiVersion]] = None,
            apply_correction: bool = True,
            copy_edge_points: gpu.DataPointCreationMode = gpu.DataPointCreationMode.COPY,
            debug: bool = False,
            use_model_correction: bool = True,
>>>>>>> f17252ec
    ):
        """
        Initialize the DataWindow
        :param input_dir: directory that contains the files to read data from.  REQUIRED
        :param structured_layout: if True, the input_directory contains specially named and organized directories of
                                    data.  Default True
        :param start_datetime: optional start datetime of the window.  If None, uses the first timestamp of the
                                filtered data.  Default None
        :param end_datetime: optional non-inclusive end datetime of the window.  If None, uses the last timestamp of
                                the filtered data + 1.  Default None
        :param start_buffer_td: the amount of time to include before the start_datetime when filtering data.
                                Negative values are converted to 0.  Default 2 minutes
        :param end_buffer_td: the amount of time to include after the end_datetime when filtering data.
                                Negative values are converted to 0.  Default 2 minutes
        :param station_ids: optional station ids to filter on. If empty or None, get any ids found in the input
                            directory.  Default None
        :param drop_time_s: the minimum amount of seconds between data files that would indicate a gap.
                            Negative values are converted to default value.  Default 0.2 seconds
        :param extensions: optional set of file extensions to filter on.  If None, gets as much data as it can in the
                            input directory.  Default None
        :param api_versions: optional set of api versions to filter on.  If None, get as much data as it can in
                                the input directory.  Default None
        :param apply_correction: if True, update the timestamps in the data based on best station offset.  Default True
        :param copy_edge_points: Determines how new points are created. Valid values are DataPointCreationMode.NAN,
                                    DataPointCreationMode.COPY, and DataPointCreationMode.INTERPOLATE.  Default COPY
        :param use_model_correction: if True, use the offset model's correction functions, otherwise use the best
                                        offset.  Default True
        :param debug: if True, outputs additional information during initialization. Default False
        """
        self.errors = RedVoxExceptions("DataWindow")
        self.input_directory: str = input_dir
        self.structured_layout: bool = structured_layout
        self.start_datetime: Optional[dtu.datetime] = start_datetime
        self.end_datetime: Optional[dtu.datetime] = end_datetime
        self.start_buffer_td: timedelta = start_buffer_td if start_buffer_td > timedelta(seconds=0) \
            else timedelta(seconds=0)
        self.end_buffer_td: timedelta = end_buffer_td if end_buffer_td > timedelta(seconds=0) else timedelta(seconds=0)
        self.drop_time_s: float = drop_time_s if drop_time_s > 0 else DATA_DROP_DURATION_S
        self.station_ids: Optional[Set[str]]
        if station_ids:
            self.station_ids = set(station_ids)
        else:
            self.station_ids = None
        self.extensions: Optional[Set[str]] = extensions
        self.api_versions: Optional[Set[io.ApiVersion]] = api_versions
        self.apply_correction: bool = apply_correction
        self.copy_edge_points = copy_edge_points
        self.use_model_correction = use_model_correction
        self.sdk_version: str = redvox.VERSION
        self.debug: bool = debug
        self.stations: List[Station] = []
        if start_datetime and end_datetime and (end_datetime <= start_datetime):
            self.errors.append("DataWindow will not work when end datetime is before or equal to start datetime.\n"
                               f"Your times: {end_datetime} <= {start_datetime}")
        else:
            self.create_data_window()
        if debug:
            self.print_errors()

    @staticmethod
    def from_config_file(file: str) -> "DataWindow":
        """
        Loads a configuration file to create the DataWindow
        :param file: full path to config file
        :return: a data window
        """
        return DataWindow.from_config(DataWindowConfig.from_path(file))

    @staticmethod
    def from_config(config: DataWindowConfig) -> "DataWindow":
        """
        Loads a configuration to create the DataWindow
        :param config: DataWindow configuration object
        :return: a data window
        """
        if config.start_year:
            start_time = dtu.datetime(
                year=config.start_year,
                month=config.start_month,
                day=config.start_day,
                hour=config.start_hour,
                minute=config.start_minute,
                second=config.start_second,
            )
        else:
            start_time = None
        if config.end_year:
            end_time = dtu.datetime(
                year=config.end_year,
                month=config.end_month,
                day=config.end_day,
                hour=config.end_hour,
                minute=config.end_minute,
                second=config.end_second,
            )
        else:
            end_time = None
        if config.api_versions:
            api_versions = set([io.ApiVersion.from_str(v) for v in config.api_versions])
        else:
            api_versions = None
        if config.extensions:
            extensions = set(config.extensions)
        else:
            extensions = None
        if config.station_ids:
            station_ids = set(config.station_ids)
        else:
            station_ids = None
        if config.edge_points_mode not in gpu.DataPointCreationMode.list_names():
            config.edge_points_mode = "COPY"
        return DataWindow(
            config.input_directory,
            config.structured_layout,
            start_time,
            end_time,
            dtu.timedelta(seconds=config.start_padding_seconds),
            dtu.timedelta(seconds=config.end_padding_seconds),
            config.drop_time_seconds,
            station_ids,
            extensions,
            api_versions,
            config.apply_correction,
            gpu.DataPointCreationMode[config.edge_points_mode],
            config.debug,
            config.use_model_correction,
        )

    @staticmethod
    def deserialize(path: str) -> "DataWindow":
        """
        Decompresses and deserializes a DataWindow written to disk.
        :param path: Path to the serialized and compressed data window.
        :return: An instance of a DataWindowFast.
        """
        return io.deserialize_data_window(path)

    def serialize(self, base_dir: str = ".", file_name: Optional[str] = None, compression_factor: int = 4) -> Path:
        """
        Serializes and compresses this DataWindowFast to a file.
        :param base_dir: The base directory to write the serialized file to (default=.).
        :param file_name: The optional file name. If None, a default filename with the following format is used:
                          [start_ts]_[end_ts]_[num_stations].pkl.lz4
        :param compression_factor: A value between 1 and 12. Higher values provide better compression, but take
        longer. (default=4).
        :return: The path to the written file.
        """
        return io.serialize_data_window(self, base_dir, file_name, compression_factor)

    def to_json_file(self, base_dir: str = ".", file_name: Optional[str] = None,
                     compression_format: str = "lz4") -> Path:
        """
        Converts the data window metadata into a JSON file and compresses the data window and writes it to disk.
        :param base_dir: base directory to write the json file to.  Default . (local directory)
        :param file_name: the optional file name.  Do not include a file extension.
                            If None, a default file name is created using this format:
                            [start_ts]_[end_ts]_[num_stations].json
        :param compression_format: the type of compression to use on the data window object.  default lz4
        :return: The path to the written file
        """
        return io.data_window_to_json_file(self, base_dir, file_name, compression_format)

    def to_json(self, compressed_file_base_dir: str = ".", compressed_file_name: Optional[str] = None,
                compression_format: str = "lz4") -> str:
        """
        Converts the data window metadata into a JSON string, then compresses the data window and writes it to disk.
        :param compressed_file_base_dir: base directory to write the json file to.  Default . (local directory)
        :param compressed_file_name: the optional file name.  Do not include a file extension.
                                        If None, a default file name is created using this format:
                                        [start_ts]_[end_ts]_[num_stations].[compression_format]
        :param compression_format: the type of compression to use on the data window object.  default lz4
        :return: The json string
        """
        return io.data_window_to_json(self, compressed_file_base_dir, compressed_file_name, compression_format)

    @staticmethod
    def from_json_file(base_dir: str, file_name: str,
                       dw_base_dir: Optional[str] = None,
                       start_dt: Optional[dtu.datetime] = None,
                       end_dt: Optional[dtu.datetime] = None,
                       station_ids: Optional[Iterable[str]] = None) -> Optional["DataWindow"]:
        """
        Reads a JSON file and checks if:
            * The requested times are within the JSON file's times
            * The requested stations are a subset of the JSON file's stations
        :param base_dir: the base directory containing the json file
        :param file_name: the file name of the json file.  Do not include extensions
        :param dw_base_dir: optional directory containing the compressed data window file.
                            If not given, assume in subdirectory "dw".  default None
        :param start_dt: the start datetime to check against.  if not given, assumes True.  default None
        :param end_dt: the end datetime to check against.  if not given, assumes True.  default None
        :param station_ids: the station ids to check against.  if not given, assumes True.  default None
        :return: the data window if it suffices, otherwise None
        """
        if not dw_base_dir:
            dw_base_dir = Path(base_dir).joinpath("dw")
        file_name += ".json"
        return DataWindow.from_json_dict(
            io.json_file_to_data_window(base_dir, file_name), dw_base_dir, start_dt, end_dt, station_ids)

    @staticmethod
    def from_json(json_str: str, dw_base_dir: str,
                  start_dt: Optional[dtu.datetime] = None,
                  end_dt: Optional[dtu.datetime] = None,
                  station_ids: Optional[Iterable[str]] = None) -> Optional["DataWindow"]:
        """
        Reads a JSON string and checks if:
            * The requested times are within the JSON file's times
            * The requested stations are a subset of the JSON file's stations
        :param json_str: the JSON to read
        :param dw_base_dir: directory containing the compressed data window file
        :param start_dt: the start datetime to check against.  if not given, assumes True.  default None
        :param end_dt: the end datetime to check against.  if not given, assumes True.  default None
        :param station_ids: the station ids to check against.  if not given, assumes True.  default None
        :return: the data window if it suffices, otherwise None
        """
        return DataWindow.from_json_dict(io.json_to_data_window(json_str), dw_base_dir,
                                         start_dt, end_dt, station_ids)

    @staticmethod
    def from_json_dict(json_dict: Dict,
                       dw_base_dir: str,
                       start_dt: Optional[dtu.datetime] = None,
                       end_dt: Optional[dtu.datetime] = None,
                       station_ids: Optional[Iterable[str]] = None) -> Optional["DataWindow"]:
        """
        Reads a JSON string and checks if:
            * The requested times are within the JSON file's times
            * The requested stations are a subset of the JSON file's stations
        :param json_dict: the dictionary to read
        :param dw_base_dir: base directory for the compressed data window file
        :param start_dt: optional start datetime to check against.  if not given, assumes True.  default None
        :param end_dt: optional end datetime to check against.  if not given, assumes True.  default None
        :param station_ids: optional station ids to check against.  if not given, assumes True.  default None
        :return: the data window if it suffices, otherwise None
        """
        if start_dt and json_dict["start_datetime"] >= dtu.datetime_to_epoch_microseconds_utc(start_dt):
            return None
        if end_dt and json_dict["end_datetime"] < dtu.datetime_to_epoch_microseconds_utc(end_dt):
            return None
        if station_ids and not all(a in json_dict["station_ids"] for a in station_ids):
            return None
        comp_dw_path = str(Path(dw_base_dir).joinpath(json_dict["file_name"]))
        if json_dict["compression_format"] == "lz4":
            return DataWindow.deserialize(comp_dw_path + ".pkl.lz4")
        else:
            with open(comp_dw_path + ".pkl", 'rb') as fp:
                return pickle.load(fp)

    def get_station(self, station_id: str, station_uuid: Optional[str] = None,
                    start_timestamp: Optional[float] = None) -> Optional[List[Station]]:
        """
        Get stations from the data window.  Must give at least the station's id.  Other parameters may be None,
        which means the value will be ignored when searching.  Results will match all non-None parameters given.
        :param station_id: station id
        :param station_uuid: station uuid, default None
        :param start_timestamp: station start timestamp in microseconds since UTC epoch, default None
        :return: A list of valid stations or None if the station cannot be found
        """
        result = [s for s in self.stations if s.get_key().check_key(station_id, station_uuid, start_timestamp)]
        if len(result) > 0:
            return result
        if self.debug:
            self.errors.append(f"Attempted to get station {station_id}, "
                               f"but that station is not in this data window!")
        return None

    def _add_sensor_to_window(self, station: Station):
        self.errors.extend_error(station.errors)
        # set the window start and end if they were specified, otherwise use the bounds of the data
        self.create_window_in_sensors(station, self.start_datetime, self.end_datetime)

    def create_data_window(self, pool: Optional[multiprocessing.pool.Pool] = None):
        """
        updates the data window to contain only the data within the window parameters
        stations without audio or any data outside the window are removed
        """
        # Let's create and manage a single pool of workers that we can utilize throughout
        # the instantiation of the data window.
        _pool: multiprocessing.pool.Pool = multiprocessing.Pool() if pool is None else pool

        r_f = io.ReadFilter()
        if self.start_datetime:
            r_f.with_start_dt(self.start_datetime)
        if self.end_datetime:
            r_f.with_end_dt(self.end_datetime)
        if self.station_ids:
            r_f.with_station_ids(self.station_ids)
        if self.extensions:
            r_f.with_extensions(self.extensions)
        else:
            self.extensions = r_f.extensions
        if self.api_versions:
            r_f.with_api_versions(self.api_versions)
        else:
            self.api_versions = r_f.api_versions
        r_f.with_start_dt_buf(self.start_buffer_td)
        r_f.with_end_dt_buf(self.end_buffer_td)

        # get the data to convert into a window
        a_r = ApiReader(self.input_directory, self.structured_layout, r_f, pool=_pool)

        self.errors.extend_error(a_r.errors)

        if not self.station_ids:
            self.station_ids = a_r.index_summary.station_ids()
        # Parallel update
        # Apply timing correction in parallel by station
        sts = a_r.get_stations()
        if not self.use_model_correction:
            for tss in sts:
                tss.use_model_correction = self.use_model_correction
        if self.apply_correction:
            for st in maybe_parallel_map(_pool, Station.update_timestamps,
                                         iter(sts), chunk_size=1):
                self._add_sensor_to_window(st)
        else:
            [self._add_sensor_to_window(s) for s in sts]

        # check for stations without data
        self._check_for_audio()
        self._check_valid_ids()

        # update remaining data window values if they're still default
        if not self.start_datetime and len(self.stations) > 0:
            self.start_datetime = dtu.datetime_from_epoch_microseconds_utc(
                np.min([t.first_data_timestamp for t in self.stations]))
        # end_datetime is non-inclusive, so it must be greater than our latest timestamp
        if not self.end_datetime and len(self.stations) > 0:
            self.end_datetime = dtu.datetime_from_epoch_microseconds_utc(
                np.max([t.last_data_timestamp for t in self.stations]) + 1)

        # If the pool was created by this function, then it needs to managed by this function.
        if pool is None:
            _pool.close()

    def _check_for_audio(self):
        """
        removes any station and station id without audio data from the data window
        """
        remove = []
        for s in self.stations:
            if not s.has_audio_sensor():
                remove.append(s.id)
        if len(remove) > 0:
            self.stations = [s for s in self.stations if s.id not in remove]
            self.station_ids = [s for s in self.station_ids if s not in remove]

    def _check_valid_ids(self):
        """
        if there are stations, searches the station_ids for any ids not in the data collected
        and creates an error message for each id requested but has no data
        if there are no stations, creates a single error message declaring no data found
        """
        if len(self.stations) < 1:
            if len(self.station_ids) > 1:
                add_ids = f"for all stations {self.station_ids} "
            else:
                add_ids = ""
            self.errors.append(f"No data matching criteria {add_ids}in {self.input_directory}"
                               f"\nPlease adjust parameters of DataWindow")
        elif len(self.station_ids) > 1:
            for ids in self.station_ids:
                if ids not in [i.id for i in self.stations] and self.debug:
                    self.errors.append(
                        f"Requested {ids} but there is no data to read for that station"
                    )

    def create_window_in_sensors(
            self, station: Station, start_datetime: Optional[dtu.datetime] = None,
            end_datetime: Optional[dtu.datetime] = None
    ):
        """
        truncate the sensors in the station to only contain data from start_date_timestamp to end_date_timestamp
        if the start and/or end are not specified, keeps all audio data that fits and uses it
        to truncate the other sensors.
        returns nothing, updates the station in place
        :param station: station object to truncate sensors of
        :param start_datetime: datetime of start of window, default None
        :param end_datetime: datetime of end of window, default None
        """
        if start_datetime:
            start_datetime = dtu.datetime_to_epoch_microseconds_utc(start_datetime)
        else:
            start_datetime = 0
        if end_datetime:
            end_datetime = dtu.datetime_to_epoch_microseconds_utc(end_datetime)
        else:
            end_datetime = dtu.datetime_to_epoch_microseconds_utc(dtu.datetime.max)
        self.process_sensor(station.audio_sensor(), station.id, start_datetime, end_datetime)
        for sensor in [s for s in station.data if s.type != SensorType.AUDIO]:
            self.process_sensor(sensor, station.id, station.audio_sensor().first_data_timestamp(),
                                station.audio_sensor().last_data_timestamp())
        # recalculate metadata
        station.first_data_timestamp = station.audio_sensor().first_data_timestamp()
        station.last_data_timestamp = station.audio_sensor().data_timestamps()[-1]
        station.packet_metadata = [meta for meta in station.packet_metadata
                                   if meta.packet_start_mach_timestamp < station.last_data_timestamp and
                                   meta.packet_end_mach_timestamp >= station.first_data_timestamp]
        self.stations.append(station)

    def process_sensor(self, sensor: SensorData, station_id: str, start_date_timestamp: float,
                       end_date_timestamp: float):
        """
        process a non audio sensor to fit within the data window.  Updates sensor in place, returns nothing.
        :param sensor: sensor to process
        :param station_id: station id
        :param start_date_timestamp: start of data window according to data
        :param end_date_timestamp: end of data window according to data
        """
        if sensor.num_samples() > 0:
            # get only the timestamps between the start and end timestamps
            before_start = np.where(sensor.data_timestamps() < start_date_timestamp)[0]
            after_end = np.where(end_date_timestamp <= sensor.data_timestamps())[0]
            # start_index is inclusive of window start
            if len(before_start) > 0:
                last_before_start = before_start[-1]
                start_index = last_before_start + 1
            else:
                last_before_start = None
                start_index = 0
            # end_index is non-inclusive of window end
            if len(after_end) > 0:
                first_after_end = after_end[0]
                end_index = first_after_end
            else:
                first_after_end = None
                end_index = sensor.num_samples()
            # check if all the samples have been cut off
            is_audio = sensor.type == SensorType.AUDIO
            if end_index <= start_index:
                if is_audio:
                    self.errors.append(f"Data window for {station_id} "
                                       f"Audio sensor has truncated all data points")
                elif last_before_start is not None and first_after_end is None:
                    sensor.data_df = sensor.data_df.iloc[[last_before_start]]
                    sensor.data_df["timestamps"] = [start_date_timestamp]
                elif last_before_start is None and first_after_end is not None:
                    sensor.data_df = sensor.data_df.iloc[[first_after_end]]
                    sensor.data_df["timestamps"] = [end_date_timestamp]
                elif last_before_start is not None and first_after_end is not None:
                    sensor.data_df = sensor.interpolate(start_date_timestamp, last_before_start, 1,
                                                        self.copy_edge_points == gpu.DataPointCreationMode.COPY
                                                        ).to_frame().T
                else:
                    self.errors.append(
                        f"Data window for {station_id} {sensor.type.name} "
                        f"sensor has truncated all data points"
                    )
            else:
                sensor.data_df = sensor.data_df.iloc[start_index:end_index].reset_index(
                    drop=True
                )
                # if sensor is audio or location, we want nan'd edge points
                if sensor.type in [SensorType.LOCATION, SensorType.AUDIO]:
                    new_point_mode = gpu.DataPointCreationMode["NAN"]
                else:
                    new_point_mode = self.copy_edge_points
                # add in the data points at the edges of the window if there are defined start and/or end times
                if not is_audio:
<<<<<<< HEAD
                    # add to end
                    sensor.data_df = gpu.add_data_points_to_df(sensor.data_df, sensor.num_samples() - 1,
                                                               end_date_timestamp - sensor.last_data_timestamp(),
                                                               point_creation_mode=new_point_mode)
                    # add to begin
                    sensor.data_df = gpu.add_data_points_to_df(sensor.data_df, 0,
                                                               start_date_timestamp - sensor.first_data_timestamp(),
                                                               point_creation_mode=new_point_mode)
                else:
                    # add to end
                    interval = dtu.seconds_to_microseconds(sensor.sample_interval_s)
                    sensor.data_df = gpu.add_data_points_to_df(sensor.data_df, sensor.num_samples() - 1, interval,
                                                               int((dtu.datetime_to_epoch_microseconds_utc(
                                                                   self.end_datetime)
                                                                    - sensor.last_data_timestamp()) / interval),
                                                               point_creation_mode=gpu.DataPointCreationMode["NAN"])
                    # add to begin
                    sensor.data_df = gpu.add_data_points_to_df(sensor.data_df, 0, -interval,
                                                               int((sensor.first_data_timestamp()
                                                                   - dtu.datetime_to_epoch_microseconds_utc(
                                                                   self.start_datetime)) / interval),
                                                               point_creation_mode=gpu.DataPointCreationMode["NAN"])
=======
                    end_sample_interval = end_date_timestamp - sensor.last_data_timestamp()
                    end_samples_to_add = 1
                    start_sample_interval = start_date_timestamp - sensor.first_data_timestamp()
                    start_samples_to_add = 1
                else:
                    end_sample_interval = dtu.seconds_to_microseconds(sensor.sample_interval_s)
                    start_sample_interval = -end_sample_interval
                    if self.end_datetime:
                        end_samples_to_add = int((dtu.datetime_to_epoch_microseconds_utc(self.end_datetime)
                                                  - sensor.last_data_timestamp()) / end_sample_interval)
                    else:
                        end_samples_to_add = 0
                    if self.start_datetime:
                        start_samples_to_add = int((sensor.first_data_timestamp() -
                                                    dtu.datetime_to_epoch_microseconds_utc(self.start_datetime))
                                                   / end_sample_interval)
                    else:
                        start_samples_to_add = 0
                # add to end
                sensor.data_df = gpu.add_data_points_to_df(dataframe=sensor.data_df,
                                                           start_index=sensor.num_samples() - 1,
                                                           sample_interval_micros=end_sample_interval,
                                                           num_samples_to_add=end_samples_to_add,
                                                           point_creation_mode=new_point_mode)
                # add to begin
                sensor.data_df = gpu.add_data_points_to_df(dataframe=sensor.data_df, start_index=0,
                                                           sample_interval_micros=start_sample_interval,
                                                           num_samples_to_add=start_samples_to_add,
                                                           point_creation_mode=new_point_mode)
>>>>>>> f17252ec
                sensor.data_df.sort_values("timestamps", inplace=True, ignore_index=True)
        else:
            self.errors.append(f"Data window for {station_id} {sensor.type.name} "
                               f"sensor has no data points!")

    def print_errors(self):
        """
        prints errors to screen
        """
        self.errors.print()<|MERGE_RESOLUTION|>--- conflicted
+++ resolved
@@ -31,6 +31,7 @@
 class DataWindow:
     """
     Holds the data for a given time window; adds interpolated timestamps to fill gaps and pad start and end values
+
     Properties:
         input_directory: string, directory that contains the files to read data from.  REQUIRED
         structured_layout: bool, if True, the input_directory contains specially named and organized
@@ -62,23 +63,6 @@
         sdk_version: str, the version of the Redvox SDK used to create the data window
     """
     def __init__(
-<<<<<<< HEAD
-        self,
-        input_dir: str,
-        structured_layout: bool = True,
-        start_datetime: Optional[dtu.datetime] = None,
-        end_datetime: Optional[dtu.datetime] = None,
-        start_buffer_td: timedelta = DEFAULT_START_BUFFER_TD,
-        end_buffer_td: timedelta = DEFAULT_END_BUFFER_TD,
-        drop_time_s: float = DATA_DROP_DURATION_S,
-        station_ids: Optional[Iterable[str]] = None,
-        extensions: Optional[Set[str]] = None,
-        api_versions: Optional[Set[io.ApiVersion]] = None,
-        apply_correction: bool = True,
-        copy_edge_points: gpu.DataPointCreationMode = gpu.DataPointCreationMode.COPY,
-        debug: bool = False,
-        use_model_correction: bool = True,
-=======
             self,
             input_dir: str,
             structured_layout: bool = True,
@@ -94,10 +78,10 @@
             copy_edge_points: gpu.DataPointCreationMode = gpu.DataPointCreationMode.COPY,
             debug: bool = False,
             use_model_correction: bool = True,
->>>>>>> f17252ec
     ):
         """
         Initialize the DataWindow
+
         :param input_dir: directory that contains the files to read data from.  REQUIRED
         :param structured_layout: if True, the input_directory contains specially named and organized directories of
                                     data.  Default True
@@ -158,6 +142,7 @@
     def from_config_file(file: str) -> "DataWindow":
         """
         Loads a configuration file to create the DataWindow
+
         :param file: full path to config file
         :return: a data window
         """
@@ -167,6 +152,7 @@
     def from_config(config: DataWindowConfig) -> "DataWindow":
         """
         Loads a configuration to create the DataWindow
+
         :param config: DataWindow configuration object
         :return: a data window
         """
@@ -227,6 +213,7 @@
     def deserialize(path: str) -> "DataWindow":
         """
         Decompresses and deserializes a DataWindow written to disk.
+
         :param path: Path to the serialized and compressed data window.
         :return: An instance of a DataWindowFast.
         """
@@ -235,6 +222,7 @@
     def serialize(self, base_dir: str = ".", file_name: Optional[str] = None, compression_factor: int = 4) -> Path:
         """
         Serializes and compresses this DataWindowFast to a file.
+
         :param base_dir: The base directory to write the serialized file to (default=.).
         :param file_name: The optional file name. If None, a default filename with the following format is used:
                           [start_ts]_[end_ts]_[num_stations].pkl.lz4
@@ -248,6 +236,7 @@
                      compression_format: str = "lz4") -> Path:
         """
         Converts the data window metadata into a JSON file and compresses the data window and writes it to disk.
+
         :param base_dir: base directory to write the json file to.  Default . (local directory)
         :param file_name: the optional file name.  Do not include a file extension.
                             If None, a default file name is created using this format:
@@ -261,6 +250,7 @@
                 compression_format: str = "lz4") -> str:
         """
         Converts the data window metadata into a JSON string, then compresses the data window and writes it to disk.
+
         :param compressed_file_base_dir: base directory to write the json file to.  Default . (local directory)
         :param compressed_file_name: the optional file name.  Do not include a file extension.
                                         If None, a default file name is created using this format:
@@ -280,6 +270,7 @@
         Reads a JSON file and checks if:
             * The requested times are within the JSON file's times
             * The requested stations are a subset of the JSON file's stations
+
         :param base_dir: the base directory containing the json file
         :param file_name: the file name of the json file.  Do not include extensions
         :param dw_base_dir: optional directory containing the compressed data window file.
@@ -304,6 +295,7 @@
         Reads a JSON string and checks if:
             * The requested times are within the JSON file's times
             * The requested stations are a subset of the JSON file's stations
+
         :param json_str: the JSON to read
         :param dw_base_dir: directory containing the compressed data window file
         :param start_dt: the start datetime to check against.  if not given, assumes True.  default None
@@ -324,6 +316,7 @@
         Reads a JSON string and checks if:
             * The requested times are within the JSON file's times
             * The requested stations are a subset of the JSON file's stations
+
         :param json_dict: the dictionary to read
         :param dw_base_dir: base directory for the compressed data window file
         :param start_dt: optional start datetime to check against.  if not given, assumes True.  default None
@@ -349,6 +342,7 @@
         """
         Get stations from the data window.  Must give at least the station's id.  Other parameters may be None,
         which means the value will be ignored when searching.  Results will match all non-None parameters given.
+
         :param station_id: station id
         :param station_uuid: station uuid, default None
         :param start_timestamp: station start timestamp in microseconds since UTC epoch, default None
@@ -472,6 +466,7 @@
         if the start and/or end are not specified, keeps all audio data that fits and uses it
         to truncate the other sensors.
         returns nothing, updates the station in place
+
         :param station: station object to truncate sensors of
         :param start_datetime: datetime of start of window, default None
         :param end_datetime: datetime of end of window, default None
@@ -500,6 +495,7 @@
                        end_date_timestamp: float):
         """
         process a non audio sensor to fit within the data window.  Updates sensor in place, returns nothing.
+
         :param sensor: sensor to process
         :param station_id: station id
         :param start_date_timestamp: start of data window according to data
@@ -555,30 +551,6 @@
                     new_point_mode = self.copy_edge_points
                 # add in the data points at the edges of the window if there are defined start and/or end times
                 if not is_audio:
-<<<<<<< HEAD
-                    # add to end
-                    sensor.data_df = gpu.add_data_points_to_df(sensor.data_df, sensor.num_samples() - 1,
-                                                               end_date_timestamp - sensor.last_data_timestamp(),
-                                                               point_creation_mode=new_point_mode)
-                    # add to begin
-                    sensor.data_df = gpu.add_data_points_to_df(sensor.data_df, 0,
-                                                               start_date_timestamp - sensor.first_data_timestamp(),
-                                                               point_creation_mode=new_point_mode)
-                else:
-                    # add to end
-                    interval = dtu.seconds_to_microseconds(sensor.sample_interval_s)
-                    sensor.data_df = gpu.add_data_points_to_df(sensor.data_df, sensor.num_samples() - 1, interval,
-                                                               int((dtu.datetime_to_epoch_microseconds_utc(
-                                                                   self.end_datetime)
-                                                                    - sensor.last_data_timestamp()) / interval),
-                                                               point_creation_mode=gpu.DataPointCreationMode["NAN"])
-                    # add to begin
-                    sensor.data_df = gpu.add_data_points_to_df(sensor.data_df, 0, -interval,
-                                                               int((sensor.first_data_timestamp()
-                                                                   - dtu.datetime_to_epoch_microseconds_utc(
-                                                                   self.start_datetime)) / interval),
-                                                               point_creation_mode=gpu.DataPointCreationMode["NAN"])
-=======
                     end_sample_interval = end_date_timestamp - sensor.last_data_timestamp()
                     end_samples_to_add = 1
                     start_sample_interval = start_date_timestamp - sensor.first_data_timestamp()
@@ -608,7 +580,6 @@
                                                            sample_interval_micros=start_sample_interval,
                                                            num_samples_to_add=start_samples_to_add,
                                                            point_creation_mode=new_point_mode)
->>>>>>> f17252ec
                 sensor.data_df.sort_values("timestamps", inplace=True, ignore_index=True)
         else:
             self.errors.append(f"Data window for {station_id} {sensor.type.name} "
