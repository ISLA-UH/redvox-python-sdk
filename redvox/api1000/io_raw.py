"""
This module provides low level aggregate read functionality for RedVox API M data.
"""

from collections import defaultdict
from datetime import datetime, timedelta
from dataclasses import dataclass
from functools import reduce
from typing import Dict, Iterator, List

from redvox.api1000.common.common import check_type
import redvox.api1000.io_lib as io_lib
from redvox.api1000.io_lib import ReadFilter
from redvox.api1000.wrapped_redvox_packet.station_information import OsType
from redvox.api1000.wrapped_redvox_packet.wrapped_packet import WrappedRedvoxPacketM
from redvox.common.date_time_utils import datetime_from_epoch_microseconds_utc as dt_us


# noinspection DuplicatedCode
@dataclass
class StationSummary:
    """
    Contains a summary of each stations data read result.
    """
    station_id: str
    station_uuid: str
    auth_id: str
    # pylint: disable=C0103
    os: OsType
    os_version: str
    app_version: str
    audio_sampling_rate: float
    total_packets: int
    total_duration: timedelta
    start_dt: datetime
    end_dt: datetime

    @staticmethod
    def from_packets(packets: List[WrappedRedvoxPacketM]) -> 'StationSummary':
        """
        Generates a station summary from the provided packets.
        :param packets: Packets to generate summary from.
        :return: An instance of a StationSummary.
        """
        first_packet: WrappedRedvoxPacketM = packets[0]
        last_packet: WrappedRedvoxPacketM = packets[-1]
        total_duration: timedelta = reduce(lambda acc, packet: acc + packet.get_packet_duration(),
                                           packets,
                                           timedelta(seconds=0.0))
        start_dt: datetime = dt_us(first_packet.get_timing_information().get_packet_start_mach_timestamp())
        end_dt: datetime = dt_us(last_packet.get_timing_information().get_packet_start_mach_timestamp()) + \
            last_packet.get_packet_duration()

        station_info = first_packet.get_station_information()
        audio = first_packet.get_sensors().get_audio()
        return StationSummary(
            station_info.get_id(),
            station_info.get_uuid(),
            station_info.get_auth_id(),
            station_info.get_os(),
            station_info.get_os_version(),
            station_info.get_app_version(),
            audio.get_sample_rate() if audio is not None else float("NaN"),
            len(packets),
            total_duration,
            start_dt,
            end_dt
        )


class ReadResult:
    """
    Result of reading multiple API M files.
    """

    def __init__(self,
                 station_id_uuid_to_packets: Dict[str, List[WrappedRedvoxPacketM]]):
        """
        :param station_id_uuid_to_packets: station_id:station_uuid -> packets
        """
        self.station_id_uuid_to_packets: Dict[str, List[WrappedRedvoxPacketM]] = station_id_uuid_to_packets
        self.__station_id_to_id_uuid: Dict[str, str] = {}
        self.__station_summaries: List[StationSummary] = []

        for id_uuid, packets in self.station_id_uuid_to_packets.items():
            split_id_uuid: List[str] = id_uuid.split(":")
            self.__station_id_to_id_uuid[split_id_uuid[0]] = id_uuid
            self.__station_summaries.append(StationSummary.from_packets(packets))

    @staticmethod
    def from_packets(packets: List[WrappedRedvoxPacketM]) -> 'ReadResult':
        """
        Constructs a read result from the provided packets.
        :param packets: Packets to construct read result from.
        :return: ReadResult from provided packets
        """
        check_type(packets, [List])
        station_id_uuid_to_packets: Dict[str, List[WrappedRedvoxPacketM]] = defaultdict(list)

        for packet in packets:
            station_info = packet.get_station_information()
            station_id: str = station_info.get_id()
            station_uuid: str = station_info.get_uuid()
            id_uuid: str = f"{station_id}:{station_uuid}"
            station_id_uuid_to_packets[id_uuid].append(packet)

        return ReadResult(station_id_uuid_to_packets)

    def __get_packets_for_station_id_uuid(self, station_id_uuid) -> List[WrappedRedvoxPacketM]:
        """
        Find packets given a station_id:uuid.
        :param station_id_uuid: Station id and uuid to get packets for.
        :return: A list of wrapped packets or an empty list if none match.
        """
        if station_id_uuid in self.station_id_uuid_to_packets:
            return self.station_id_uuid_to_packets[station_id_uuid]

        return []

    def __get_packets_for_station_id(self, station_id: str) -> List[WrappedRedvoxPacketM]:
        """
        Get packets for an associated station id.
        :param station_id: The station id.
        :return: A list of wrapped packets or an empty list if none provided.
        """
        if station_id in self.__station_id_to_id_uuid:
            return self.__get_packets_for_station_id_uuid(self.__station_id_to_id_uuid[station_id])

        return []

    def get_station_summaries(self) -> List[StationSummary]:
        """
        :return: A list of StationSummaries contained in this ReadResult
        """
        return self.__station_summaries

    def get_packets_for_station_id(self, station_id: str) -> List[WrappedRedvoxPacketM]:
        """
        Gets packets either for the provided station_id or the provided station_id:uuid.
        :param station_id: station_id or station_id:uuid to get packets for.
        :return: A list of packets of an empty list of none provided.
        """
        check_type(station_id, [str])
        if ":" in station_id:
            return self.__get_packets_for_station_id_uuid(station_id)
        else:
            return self.__get_packets_for_station_id(station_id)


<<<<<<< HEAD
# We need to parse the API M structured directory structure. Here, we enumerate the valid values for the various
# levels in the hierarchy.
__VALID_YEARS: Set[str] = {f"{i:04}" for i in range(2018, 2031)}
__VALID_MONTHS: Set[str] = {f"{i:02}" for i in range(1, 13)}
__VALID_DATES: Set[str] = {f"{i:02}" for i in range(1, 32)}
__VALID_HOURS: Set[str] = {f"{i:02}" for i in range(0, 24)}


def __deserialize_path(path: str):
    with open(path, "rb") as fin:
        buf: bytes = fin.read()
        debuf: bytes = decompress(buf)
        proto: pb.RedvoxPacketM = pb.RedvoxPacketM()
        proto.ParseFromString(debuf)
        return proto


def __deserialize_paths(paths: List[str], parallel: bool = False) -> List[WrappedRedvoxPacketM]:
    """
    Deserialize a list of paths into a list of WrappedRedvoxPacketMs
    :param paths: Paths to deserialize
    :param parallel: If True, a process pool is used to perform all decompression and deserialization. After
                     decompression and deserialization, wrapping takes place in the original process. If False,
                     decompression, deserialization, and wrapping take place in the original process serially.

    :return: A list of WrappedRedvoxPacketMs.
    """
    if parallel:
        pool = Pool()
        deserialized = list(pool.map(__deserialize_path, paths))
        return sorted(list(map(WrappedRedvoxPacketM, deserialized)))
    else:
        return sorted(list(map(WrappedRedvoxPacketM.from_compressed_path, paths)))


def __list_subdirs(base_dir: str, valid_choices: Set[str]) -> List[str]:
    """
    Lists sub-directors in a given base directory that match the provided choices.
    :param base_dir: Base dir to find sub dirs in.
    :param valid_choices: A list of valid directory names.
    :return: A list of valid subdirs.
    """
    subdirs: Iterator[str] = map(lambda p: Path(p).name, glob(os.path.join(base_dir, "*", "")))
    return sorted(list(filter(valid_choices.__contains__, subdirs)))


def __parse_structured_layout(base_dir: str,
                              read_filter: ReadFilter = ReadFilter()) -> List[str]:
    """
    This parses a structured API M directory structure and identifies files that match the provided filter.
    :param base_dir: Base directory (should be named api1000)
    :param read_filter: Filter to filter files with
    :return: A list of wrapped packets on an empty list if none match the filter or none are found
    """
    all_paths: List[str] = []
    for year in __list_subdirs(base_dir, __VALID_YEARS):
        for month in __list_subdirs(os.path.join(base_dir, year), __VALID_MONTHS):
            for day in __list_subdirs(os.path.join(base_dir, year, month), __VALID_DATES):
                for hour in __list_subdirs(os.path.join(base_dir, year, month, day), __VALID_HOURS):
                    # Before scanning for *.rdvxm files, let's see if the current year, month, day, hour are in the
                    # filter's range. If not, we can short circuit and skip getting the *.rdvxm files.
                    if not read_filter.filter_dt(datetime(int(year),
                                                          int(month),
                                                          int(day),
                                                          int(hour))):
                        continue

                    paths: List[str] = glob(os.path.join(base_dir,
                                                         year,
                                                         month,
                                                         day,
                                                         hour,
                                                         f"*{read_filter.extension}"))
                    # Filter paths that match the predicate
                    valid_paths: List[str] = list(filter(read_filter.filter_path, paths))
                    if len(valid_paths) > 0:
                        all_paths.extend(valid_paths)

    return all_paths


=======
>>>>>>> 8e897658
def read_bufs(bufs: List[bytes]) -> ReadResult:
    """
    Reads a list of API M packet buffers.
    :param bufs: Buffers to read.
    :return: A ReadResult of the read data.
    """
    check_type(bufs, [List])
    wrapped_packets: List[WrappedRedvoxPacketM] = list(sorted(io_lib.read_bufs(bufs)))
    return ReadResult.from_packets(wrapped_packets)


def read_structured(base_dir: str,
                    read_filter: io_lib.ReadFilter = ReadFilter) -> ReadResult:
    """
    Read structured API M data. Structured API data is stored using the following directory hierarchy.
        api1000/[YYYY]/[MM]/[DD]/[HH]/*.rdvxm
    :param base_dir: Base directory of structured data (should be named api1000)
    :param read_filter: Filter to apply to files.
    :return: A ReadResult
    """
    check_type(base_dir, [str])
    check_type(read_filter, [io_lib.ReadFilter])
    paths: Iterator[str] = io_lib.index_structured(base_dir, read_filter)
    wrapped_packets: List[WrappedRedvoxPacketM] = list(sorted(io_lib.read_paths(paths)))
    return ReadResult.from_packets(wrapped_packets)


def read_unstructured(base_dir: str,
                      read_filter: io_lib.ReadFilter = ReadFilter) -> ReadResult:
    """
    Reads RedVox files from a provided directory.
    :param base_dir: Directory to read files from.
    :param read_filter: Filter to filter files with.
    :return: A ReadResult.
    """
    check_type(base_dir, [str])
    check_type(read_filter, [io_lib.ReadFilter])
    paths: Iterator[str] = io_lib.index_unstructured(base_dir, read_filter)
    wrapped_packets: List[WrappedRedvoxPacketM] = list(sorted(io_lib.read_paths(paths)))
    return ReadResult.from_packets(wrapped_packets)


def stream_structured(base_dir: str,
                      read_filter: io_lib.ReadFilter = ReadFilter) -> Iterator[WrappedRedvoxPacketM]:
    """
    Lazily loads API M data from a structured layout.
    :param base_dir: Directory to read files from.
    :param read_filter: Filter to filter files with.
    :return: An iterator that reads and loads one WrappedRedvoxPacketM at a time.
    """
    check_type(base_dir, [str])
    check_type(read_filter, [io_lib.ReadFilter])
    paths: Iterator[str] = io_lib.index_structured(base_dir, read_filter)
    return io_lib.read_paths(paths)


def stream_unstructured(base_dir: str,
                        read_filter: io_lib.ReadFilter = ReadFilter) -> Iterator[WrappedRedvoxPacketM]:
    """
    Lazily loads API M data from an unstructured layout.
    :param base_dir: Directory to read files from.
    :param read_filter: Filter to filter files with.
    :return: An iterator that reads and loads one WrappedRedvoxPacketM at a time.
    """
    check_type(base_dir, [str])
    check_type(read_filter, [io_lib.ReadFilter])
    paths: Iterator[str] = io_lib.index_unstructured(base_dir, read_filter)
    return io_lib.read_paths(paths)<|MERGE_RESOLUTION|>--- conflicted
+++ resolved
@@ -49,7 +49,7 @@
                                            timedelta(seconds=0.0))
         start_dt: datetime = dt_us(first_packet.get_timing_information().get_packet_start_mach_timestamp())
         end_dt: datetime = dt_us(last_packet.get_timing_information().get_packet_start_mach_timestamp()) + \
-            last_packet.get_packet_duration()
+                           last_packet.get_packet_duration()
 
         station_info = first_packet.get_station_information()
         audio = first_packet.get_sensors().get_audio()
@@ -147,90 +147,6 @@
             return self.__get_packets_for_station_id(station_id)
 
 
-<<<<<<< HEAD
-# We need to parse the API M structured directory structure. Here, we enumerate the valid values for the various
-# levels in the hierarchy.
-__VALID_YEARS: Set[str] = {f"{i:04}" for i in range(2018, 2031)}
-__VALID_MONTHS: Set[str] = {f"{i:02}" for i in range(1, 13)}
-__VALID_DATES: Set[str] = {f"{i:02}" for i in range(1, 32)}
-__VALID_HOURS: Set[str] = {f"{i:02}" for i in range(0, 24)}
-
-
-def __deserialize_path(path: str):
-    with open(path, "rb") as fin:
-        buf: bytes = fin.read()
-        debuf: bytes = decompress(buf)
-        proto: pb.RedvoxPacketM = pb.RedvoxPacketM()
-        proto.ParseFromString(debuf)
-        return proto
-
-
-def __deserialize_paths(paths: List[str], parallel: bool = False) -> List[WrappedRedvoxPacketM]:
-    """
-    Deserialize a list of paths into a list of WrappedRedvoxPacketMs
-    :param paths: Paths to deserialize
-    :param parallel: If True, a process pool is used to perform all decompression and deserialization. After
-                     decompression and deserialization, wrapping takes place in the original process. If False,
-                     decompression, deserialization, and wrapping take place in the original process serially.
-
-    :return: A list of WrappedRedvoxPacketMs.
-    """
-    if parallel:
-        pool = Pool()
-        deserialized = list(pool.map(__deserialize_path, paths))
-        return sorted(list(map(WrappedRedvoxPacketM, deserialized)))
-    else:
-        return sorted(list(map(WrappedRedvoxPacketM.from_compressed_path, paths)))
-
-
-def __list_subdirs(base_dir: str, valid_choices: Set[str]) -> List[str]:
-    """
-    Lists sub-directors in a given base directory that match the provided choices.
-    :param base_dir: Base dir to find sub dirs in.
-    :param valid_choices: A list of valid directory names.
-    :return: A list of valid subdirs.
-    """
-    subdirs: Iterator[str] = map(lambda p: Path(p).name, glob(os.path.join(base_dir, "*", "")))
-    return sorted(list(filter(valid_choices.__contains__, subdirs)))
-
-
-def __parse_structured_layout(base_dir: str,
-                              read_filter: ReadFilter = ReadFilter()) -> List[str]:
-    """
-    This parses a structured API M directory structure and identifies files that match the provided filter.
-    :param base_dir: Base directory (should be named api1000)
-    :param read_filter: Filter to filter files with
-    :return: A list of wrapped packets on an empty list if none match the filter or none are found
-    """
-    all_paths: List[str] = []
-    for year in __list_subdirs(base_dir, __VALID_YEARS):
-        for month in __list_subdirs(os.path.join(base_dir, year), __VALID_MONTHS):
-            for day in __list_subdirs(os.path.join(base_dir, year, month), __VALID_DATES):
-                for hour in __list_subdirs(os.path.join(base_dir, year, month, day), __VALID_HOURS):
-                    # Before scanning for *.rdvxm files, let's see if the current year, month, day, hour are in the
-                    # filter's range. If not, we can short circuit and skip getting the *.rdvxm files.
-                    if not read_filter.filter_dt(datetime(int(year),
-                                                          int(month),
-                                                          int(day),
-                                                          int(hour))):
-                        continue
-
-                    paths: List[str] = glob(os.path.join(base_dir,
-                                                         year,
-                                                         month,
-                                                         day,
-                                                         hour,
-                                                         f"*{read_filter.extension}"))
-                    # Filter paths that match the predicate
-                    valid_paths: List[str] = list(filter(read_filter.filter_path, paths))
-                    if len(valid_paths) > 0:
-                        all_paths.extend(valid_paths)
-
-    return all_paths
-
-
-=======
->>>>>>> 8e897658
 def read_bufs(bufs: List[bytes]) -> ReadResult:
     """
     Reads a list of API M packet buffers.
