import unittest

import numpy as np

import redvox.api1000.wrapped_redvox_packet.common as common
import redvox.api1000.wrapped_redvox_packet.sensors.audio as microphone_channel


class TestCommonProtoBase(unittest.TestCase):
    def setUp(self) -> None:
        self.empty_microphone_channel: microphone_channel.Audio = microphone_channel.Audio.new()
        self.non_empty_microphone_channel: microphone_channel.Audio = microphone_channel.Audio.new()
        mic_data = common.SamplePayload.new()
        mic_data.set_unit(common.Unit['DECIBEL'])
        mic_data.set_values(np.array([], dtype=np.int))
        self.non_empty_microphone_channel.set_samples(mic_data)
        self.non_empty_microphone_channel.set_sensor_description("foo")
<<<<<<< HEAD
        self.non_empty_microphone_channel.set_sample_rate(80.0)
=======
        self.non_empty_microphone_channel.set_sample_rate(10.0)
>>>>>>> 672b49fb
        self.non_empty_microphone_channel.set_first_sample_timestamp(1)
        # self.non_empty_microphone_channel.get_samples().set_samples(np.array(list(range(10))))
        self.non_empty_microphone_channel.get_metadata().set_metadata({"foo": "bar"})

    def test_get_proto_empty(self):
        pass

    def test_validate_audio(self):
        error_list = microphone_channel.validate_audio(self.non_empty_microphone_channel)
        self.assertEqual(error_list, [])


class TestCommonSamples(unittest.TestCase):
    pass


class TestCommonMetadata(unittest.TestCase):
    pass


class TestSummaryStatistics(unittest.TestCase):
    def setUp(self) -> None:
        pass


class TestCommonMethods(unittest.TestCase):
    def test_none_or_empty_none(self):
        self.assertTrue(common.none_or_empty(None))

    def test_none_or_empty_str(self):
        self.assertTrue(common.none_or_empty(""))
        self.assertFalse(common.none_or_empty("foo"))

    def test_none_or_empty_list(self):
        self.assertTrue(common.none_or_empty([]))
        self.assertFalse(common.none_or_empty([1]))

    def test_none_or_empty_array(self):
        self.assertTrue(common.none_or_empty(common.EMPTY_ARRAY))
        self.assertFalse(common.none_or_empty(np.array([1])))

    def test_is_protobuf_numerical_type_none(self):
        self.assertFalse(common.is_protobuf_numerical_type(None))

    def test_is_protobuf_numerical_type_ok(self):
        self.assertTrue(common.is_protobuf_numerical_type(1))
        self.assertTrue(common.is_protobuf_numerical_type(1.0))

    def test_is_protobuf_numerical_type_not_ok(self):
        self.assertFalse(common.is_protobuf_numerical_type("foo"))
        self.assertFalse(common.is_protobuf_numerical_type([]))
        self.assertFalse(common.is_protobuf_numerical_type(self))

    def test_is_protobuf_repeated_numerical_type(self):
        self.assertFalse(common.is_protobuf_repeated_numerical_type(None))
        self.assertFalse(common.is_protobuf_repeated_numerical_type(1))
        self.assertFalse(common.is_protobuf_repeated_numerical_type(1.0))
        self.assertFalse(common.is_protobuf_repeated_numerical_type("foo"))
        self.assertFalse(common.is_protobuf_repeated_numerical_type([]))
        self.assertTrue(common.is_protobuf_repeated_numerical_type(np.array([])))
        self.assertTrue(common.is_protobuf_repeated_numerical_type(np.array([1.0])))
        self.assertTrue(common.is_protobuf_repeated_numerical_type(np.array([1.0, 2.0])))

    def test_mean_sample_rate_hz_from_sample_ts_us(self):
        ts_us: np.ndarray = np.arange(0, 10_000_000, step=1_000_000)
        self.assertAlmostEqual(1.0, common.mean_sample_rate_hz_from_sample_ts_us(ts_us), delta=0.001)

    def test_lz4_compress_decompress(self):
        data = list(range(1000))
        data = list(map(str, data))
        data = "".join(data)
        data = data * 1000

        h = hash(data)
        compressed = common.lz4_compress(data.encode())
        decompressed = common.lz4_decompress(compressed)
        data = decompressed.decode()
        nh = hash(data)

        self.assertEqual(h, nh)<|MERGE_RESOLUTION|>--- conflicted
+++ resolved
@@ -15,11 +15,8 @@
         mic_data.set_values(np.array([], dtype=np.int))
         self.non_empty_microphone_channel.set_samples(mic_data)
         self.non_empty_microphone_channel.set_sensor_description("foo")
-<<<<<<< HEAD
+        self.non_empty_microphone_channel.set_sample_rate(10.0)
         self.non_empty_microphone_channel.set_sample_rate(80.0)
-=======
-        self.non_empty_microphone_channel.set_sample_rate(10.0)
->>>>>>> 672b49fb
         self.non_empty_microphone_channel.set_first_sample_timestamp(1)
         # self.non_empty_microphone_channel.get_samples().set_samples(np.array(list(range(10))))
         self.non_empty_microphone_channel.get_metadata().set_metadata({"foo": "bar"})
